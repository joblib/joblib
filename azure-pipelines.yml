--- conflicted
+++ resolved
@@ -1,3 +1,4 @@
+
 # Python package
 # Create and test a Python package on multiple Python versions.
 # Add steps that analyze code, save the dist with the build record, publish to a PyPI-compatible index, and more:
@@ -72,11 +73,7 @@
       linux_py38_distributed:
         imageName: 'ubuntu-latest'
         PYTHON_VERSION: "3.8"
-<<<<<<< HEAD
-        EXTRA_CONDA_PACKAGES: "numpy=1.16 distributed=2.13"
-=======
         EXTRA_CONDA_PACKAGES: "numpy=1.18.5 distributed=2021.1.1"
->>>>>>> 05caf077
       linux_py311_cython:
         imageName: 'ubuntu-latest'
         PYTHON_VERSION: "3.11"
@@ -85,11 +82,7 @@
       linux_py38_no_multiprocessing_no_lzma:
         imageName: 'ubuntu-latest'
         PYTHON_VERSION: "3.8"
-<<<<<<< HEAD
         EXTRA_CONDA_PACKAGES: "numpy=1.16"
-=======
-        EXTRA_CONDA_PACKAGES: "numpy=1.18.5"
->>>>>>> 05caf077
         JOBLIB_MULTIPROCESSING: "0"
         NO_LZMA: "1"
       linux_py38_no_numpy:
