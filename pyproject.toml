--- conflicted
+++ resolved
@@ -101,7 +101,6 @@
 [tool.coverage.report]
 show_missing = true
 
-<<<<<<< HEAD
 [tool.ruff]
 # line-length = 120
 # Enable Pyflakes `E` and `F` codes by default.
@@ -117,11 +116,10 @@
 
 [tool.ruff.lint.per-file-ignores]
 "examples/*" = ["E402"]
-=======
+
 [tool.codespell]
 # Ref: https://github.com/codespell-project/codespell#using-a-config-file
 skip = '.git*,*.svg,venv,*.css,test_func_inspect_special_encoding.py'
 check-hidden = true
 # ignore-regex = ''
-ignore-words-list = 'fo'
->>>>>>> 2a54a130
+ignore-words-list = 'fo'