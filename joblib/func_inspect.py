"""
My own variation on function-specific inspect-like features.
"""

# Author: Gael Varoquaux <gael dot varoquaux at normalesup dot org>
# Copyright (c) 2009 Gael Varoquaux
# License: BSD Style, 3 clauses.

import inspect
import warnings
import re
import os
import collections

from itertools import islice
from tokenize import open as open_py_source

from .logger import pformat

full_argspec_fields = ('args varargs varkw defaults kwonlyargs '
                       'kwonlydefaults annotations')
full_argspec_type = collections.namedtuple('FullArgSpec', full_argspec_fields)


def get_func_code(func):
    """ Attempts to retrieve a reliable function code hash.

        The reason we don't use inspect.getsource is that it caches the
        source, whereas we want this to be modified on the fly when the
        function is modified.

        Returns
        -------
        func_code: string
            The function code
        source_file: string
            The path to the file in which the function is defined.
        first_line: int
            The first line of the code in the source file.

        Notes
        ------
        This function does a bit more magic than inspect, and is thus
        more robust.
    """
    source_file = None
    try:
        code = func.__code__
        source_file = code.co_filename
        if not os.path.exists(source_file):
            # Use inspect for lambda functions and functions defined in an
            # interactive shell, or in doctests
            source_code = ''.join(inspect.getsourcelines(func)[0])
            line_no = 1
            if source_file.startswith('<doctest '):
                source_file, line_no = re.match(
                    r'\<doctest (.*\.rst)\[(.*)\]\>', source_file).groups()
                line_no = int(line_no)
                source_file = '<doctest %s>' % source_file
            return source_code, source_file, line_no
        # Try to retrieve the source code.
        with open_py_source(source_file) as source_file_obj:
            first_line = code.co_firstlineno
            # All the lines after the function definition:
            source_lines = list(islice(source_file_obj, first_line - 1, None))
        return ''.join(inspect.getblock(source_lines)), source_file, first_line
    except:
        # If the source code fails, we use the hash. This is fragile and
        # might change from one session to another.
        if hasattr(func, '__code__'):
            # Python 3.X
            return str(func.__code__.__hash__()), source_file, -1
        else:
            # Weird objects like numpy ufunc don't have __code__
            # This is fragile, as quite often the id of the object is
            # in the repr, so it might not persist across sessions,
            # however it will work for ufuncs.
            return repr(func), source_file, -1


def _clean_win_chars(string):
    """Windows cannot encode some characters in filename."""
    import urllib
    if hasattr(urllib, 'quote'):
        quote = urllib.quote
    else:
        # In Python 3, quote is elsewhere
        import urllib.parse
        quote = urllib.parse.quote
    for char in ('<', '>', '!', ':', '\\'):
        string = string.replace(char, quote(char))
    return string


def get_func_name(func, resolv_alias=True, win_characters=True):
    """ Return the function import path (as a list of module names), and
        a name for the function.

        Parameters
        ----------
        func: callable
            The func to inspect
        resolv_alias: boolean, optional
            If true, possible local aliases are indicated.
        win_characters: boolean, optional
            If true, substitute special characters using urllib.quote
            This is useful in Windows, as it cannot encode some filenames
    """
    if hasattr(func, '__module__'):
        module = func.__module__
    else:
        try:
            module = inspect.getmodule(func)
        except TypeError:
            if hasattr(func, '__class__'):
                module = func.__class__.__module__
            else:
                module = 'unknown'
    if module is None:
        # Happens in doctests, eg
        module = ''
    if module == '__main__':
        try:
            filename = os.path.abspath(inspect.getsourcefile(func))
        except:
            filename = None
        if filename is not None:
            # mangling of full path to filename
            parts = filename.split(os.sep)
            if parts[-1].startswith('<ipython-input'):
                # We're in a IPython (or notebook) session. parts[-1] comes
                # from func.__code__.co_filename and is of the form
                # <ipython-input-N-XYZ>, where:
                # - N is the cell number where the function was defined
                # - XYZ is a hash representing the function's code (and name).
                #   It will be consistent across sessions and kernel restarts,
                #   and will change if the function's code/name changes
                # We remove N so that cache is properly hit if the cell where
                # the func is defined is re-exectuted.
                # The XYZ hash should avoid collisions between functions with
                # the same name, both within the same notebook but also across
                # notebooks
                splitted = parts[-1].split('-')
                parts[-1] = '-'.join(splitted[:2] + splitted[3:])
            elif len(parts) > 2 and parts[-2].startswith('ipykernel_'):
                # In a notebook session (ipykernel). Filename seems to be 'xyz'
                # of above. parts[-2] has the structure ipykernel_XXXXXX where
                # XXXXXX is a six-digit number identifying the current run (?).
                # If we split it off, the function again has the same
                # identifier across runs.
                parts[-2] = 'ipykernel'
            filename = '-'.join(parts)
            if filename.endswith('.py'):
                filename = filename[:-3]
            module = module + '-' + filename
    module = module.split('.')
    if hasattr(func, 'func_name'):
        name = func.func_name
    elif hasattr(func, '__name__'):
        name = func.__name__
    else:
        name = 'unknown'
    # Hack to detect functions not defined at the module-level
    if resolv_alias:
        # TODO: Maybe add a warning here?
        if hasattr(func, 'func_globals') and name in func.func_globals:
            if not func.func_globals[name] is func:
                name = '%s-alias' % name
    if hasattr(func, '__qualname__') and func.__qualname__ != name:
<<<<<<< HEAD
        module.extend(func.__qualname__.split(".")[:-1])
    elif inspect.ismethod(func):
=======
        # Extend the module name in case of nested functions to avoid
        # (module, name) collisions
        module.extend(func.__qualname__.split(".")[:-1])
    if inspect.ismethod(func):
>>>>>>> 66f5b79c
        # We need to add the name of the class
        if hasattr(func, 'im_class'):
            klass = func.im_class
            module.append(klass.__name__)
    if os.name == 'nt' and win_characters:
        # Windows can't encode certain characters in filenames
        name = _clean_win_chars(name)
        module = [_clean_win_chars(s) for s in module]
    return module, name


def _signature_str(function_name, arg_sig):
    """Helper function to output a function signature"""
    return '{}{}'.format(function_name, arg_sig)


def _function_called_str(function_name, args, kwargs):
    """Helper function to output a function call"""
    template_str = '{0}({1}, {2})'

    args_str = repr(args)[1:-1]
    kwargs_str = ', '.join('%s=%s' % (k, v)
                           for k, v in kwargs.items())
    return template_str.format(function_name, args_str,
                               kwargs_str)


def filter_args(func, ignore_lst, args=(), kwargs=dict()):
    """ Filters the given args and kwargs using a list of arguments to
        ignore, and a function specification.

        Parameters
        ----------
        func: callable
            Function giving the argument specification
        ignore_lst: list of strings
            List of arguments to ignore (either a name of an argument
            in the function spec, or '*', or '**')
        *args: list
            Positional arguments passed to the function.
        **kwargs: dict
            Keyword arguments passed to the function

        Returns
        -------
        filtered_args: list
            List of filtered positional and keyword arguments.
    """
    args = list(args)
    if isinstance(ignore_lst, str):
        # Catch a common mistake
        raise ValueError(
            'ignore_lst must be a list of parameters to ignore '
            '%s (type %s) was given' % (ignore_lst, type(ignore_lst)))
    # Special case for functools.partial objects
    if (not inspect.ismethod(func) and not inspect.isfunction(func)):
        if ignore_lst:
            warnings.warn('Cannot inspect object %s, ignore list will '
                          'not work.' % func, stacklevel=2)
        return {'*': args, '**': kwargs}
    arg_sig = inspect.signature(func)
    arg_names = []
    arg_defaults = []
    arg_kwonlyargs = []
    arg_varargs = None
    arg_varkw = None
    for param in arg_sig.parameters.values():
        if param.kind is param.POSITIONAL_OR_KEYWORD:
            arg_names.append(param.name)
        elif param.kind is param.KEYWORD_ONLY:
            arg_names.append(param.name)
            arg_kwonlyargs.append(param.name)
        elif param.kind is param.VAR_POSITIONAL:
            arg_varargs = param.name
        elif param.kind is param.VAR_KEYWORD:
            arg_varkw = param.name
        if param.default is not param.empty:
            arg_defaults.append(param.default)
    if inspect.ismethod(func):
        # First argument is 'self', it has been removed by Python
        # we need to add it back:
        args = [func.__self__, ] + args
        # func is an instance method, inspect.signature(func) does not
        # include self, we need to fetch it from the class method, i.e
        # func.__func__
        class_method_sig = inspect.signature(func.__func__)
        self_name = next(iter(class_method_sig.parameters))
        arg_names = [self_name] + arg_names
    # XXX: Maybe I need an inspect.isbuiltin to detect C-level methods, such
    # as on ndarrays.

    _, name = get_func_name(func, resolv_alias=False)
    arg_dict = dict()
    arg_position = -1
    for arg_position, arg_name in enumerate(arg_names):
        if arg_position < len(args):
            # Positional argument or keyword argument given as positional
            if arg_name not in arg_kwonlyargs:
                arg_dict[arg_name] = args[arg_position]
            else:
                raise ValueError(
                    "Keyword-only parameter '%s' was passed as "
                    'positional parameter for %s:\n'
                    '     %s was called.'
                    % (arg_name,
                       _signature_str(name, arg_sig),
                       _function_called_str(name, args, kwargs))
                )

        else:
            position = arg_position - len(arg_names)
            if arg_name in kwargs:
                arg_dict[arg_name] = kwargs[arg_name]
            else:
                try:
                    arg_dict[arg_name] = arg_defaults[position]
                except (IndexError, KeyError) as e:
                    # Missing argument
                    raise ValueError(
                        'Wrong number of arguments for %s:\n'
                        '     %s was called.'
                        % (_signature_str(name, arg_sig),
                           _function_called_str(name, args, kwargs))
                    ) from e

    varkwargs = dict()
    for arg_name, arg_value in sorted(kwargs.items()):
        if arg_name in arg_dict:
            arg_dict[arg_name] = arg_value
        elif arg_varkw is not None:
            varkwargs[arg_name] = arg_value
        else:
            raise TypeError("Ignore list for %s() contains an unexpected "
                            "keyword argument '%s'" % (name, arg_name))

    if arg_varkw is not None:
        arg_dict['**'] = varkwargs
    if arg_varargs is not None:
        varargs = args[arg_position + 1:]
        arg_dict['*'] = varargs

    # Now remove the arguments to be ignored
    for item in ignore_lst:
        if item in arg_dict:
            arg_dict.pop(item)
        else:
            raise ValueError("Ignore list: argument '%s' is not defined for "
                             "function %s"
                             % (item,
                                _signature_str(name, arg_sig))
                             )
    # XXX: Return a sorted list of pairs?
    return arg_dict


def _format_arg(arg):
    formatted_arg = pformat(arg, indent=2)
    if len(formatted_arg) > 1500:
        formatted_arg = '%s...' % formatted_arg[:700]
    return formatted_arg


def format_signature(func, *args, **kwargs):
    # XXX: Should this use inspect.formatargvalues/formatargspec?
    module, name = get_func_name(func)
    module = [m for m in module if m]
    if module:
        module.append(name)
        module_path = '.'.join(module)
    else:
        module_path = name
    arg_str = list()
    previous_length = 0
    for arg in args:
        formatted_arg = _format_arg(arg)
        if previous_length > 80:
            formatted_arg = '\n%s' % formatted_arg
        previous_length = len(formatted_arg)
        arg_str.append(formatted_arg)
    arg_str.extend(['%s=%s' % (v, _format_arg(i)) for v, i in kwargs.items()])
    arg_str = ', '.join(arg_str)

    signature = '%s(%s)' % (name, arg_str)
    return module_path, signature


def format_call(func, args, kwargs, object_name="Memory"):
    """ Returns a nicely formatted statement displaying the function
        call with the given arguments.
    """
    path, signature = format_signature(func, *args, **kwargs)
    msg = '%s\n[%s] Calling %s...\n%s' % (80 * '_', object_name,
                                          path, signature)
    return msg
    # XXX: Not using logging framework
    # self.debug(msg)<|MERGE_RESOLUTION|>--- conflicted
+++ resolved
@@ -167,15 +167,10 @@
             if not func.func_globals[name] is func:
                 name = '%s-alias' % name
     if hasattr(func, '__qualname__') and func.__qualname__ != name:
-<<<<<<< HEAD
-        module.extend(func.__qualname__.split(".")[:-1])
-    elif inspect.ismethod(func):
-=======
         # Extend the module name in case of nested functions to avoid
         # (module, name) collisions
         module.extend(func.__qualname__.split(".")[:-1])
     if inspect.ismethod(func):
->>>>>>> 66f5b79c
         # We need to add the name of the class
         if hasattr(func, 'im_class'):
             klass = func.im_class
