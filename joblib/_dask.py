--- conflicted
+++ resolved
@@ -18,13 +18,8 @@
     dask = None
     distributed = None
 
-<<<<<<< HEAD
-if distributed is not None:
+if dask is not None and distributed is not None:
     from dask.utils import funcname
-=======
-if dask is not None and distributed is not None:
-    from dask.utils import funcname, itemgetter
->>>>>>> 854458ee
     from dask.sizeof import sizeof
     from dask.distributed import (
         Client,
