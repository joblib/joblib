"""
A context object for caching a function's return value each time it
is called with the same input arguments.

"""

# Author: Gael Varoquaux <gael dot varoquaux at normalesup dot org>
# Copyright (c) 2009 Gael Varoquaux
# License: BSD Style, 3 clauses.

import asyncio
import datetime
import functools
import inspect
import logging
import os
import pathlib
import pydoc
import re
import textwrap
import time
import tokenize
import traceback
import warnings
import weakref

from . import hashing
from ._store_backends import CacheWarning  # noqa
from ._store_backends import FileSystemStoreBackend, StoreBackendBase
from .func_inspect import (
    filter_args,
    format_call,
    format_signature,
    get_func_code,
    get_func_name,
)
from .logger import Logger, format_time, pformat

FIRST_LINE_TEXT = "# first line:"

# TODO: The following object should have a data store object as a sub
# object, and the interface to persist and query should be separated in
# the data store.
#
# This would enable creating 'Memory' objects with a different logic for
# pickling that would simply span a MemorizedFunc with the same
# store (or do we want to copy it to avoid cross-talks?), for instance to
# implement HDF5 pickling.

# TODO: Same remark for the logger, and probably use the Python logging
# mechanism.


def extract_first_line(func_code):
    """Extract the first line information from the function code
    text if available.
    """
    if func_code.startswith(FIRST_LINE_TEXT):
        func_code = func_code.split("\n")
        first_line = int(func_code[0][len(FIRST_LINE_TEXT) :])
        func_code = "\n".join(func_code[1:])
    else:
        first_line = -1
    return func_code, first_line


class JobLibCollisionWarning(UserWarning):
    """Warn that there might be a collision between names of functions."""


_STORE_BACKENDS = {"local": FileSystemStoreBackend}


def register_store_backend(backend_name, backend):
    """Extend available store backends.

    The Memory, MemorizeResult and MemorizeFunc objects are designed to be
    agnostic to the type of store used behind. By default, the local file
    system is used but this function gives the possibility to extend joblib's
    memory pattern with other types of storage such as cloud storage (S3, GCS,
    OpenStack, HadoopFS, etc) or blob DBs.

    Parameters
    ----------
    backend_name: str
        The name identifying the store backend being registered. For example,
        'local' is used with FileSystemStoreBackend.
    backend: StoreBackendBase subclass
        The name of a class that implements the StoreBackendBase interface.

    """
    if not isinstance(backend_name, str):
        raise ValueError(
            "Store backend name should be a string, '{0}' given.".format(backend_name)
        )
    if backend is None or not issubclass(backend, StoreBackendBase):
        raise ValueError(
            "Store backend should inherit StoreBackendBase, '{0}' given.".format(
                backend
            )
        )

    _STORE_BACKENDS[backend_name] = backend


def _store_backend_factory(backend, location, verbose=0, backend_options=None):
    """Return the correct store object for the given location."""
    if backend_options is None:
        backend_options = {}

    if isinstance(location, pathlib.Path):
        location = str(location)

    if isinstance(location, StoreBackendBase):
        return location
    elif isinstance(location, str):
        obj = None
        location = os.path.expanduser(location)
        # The location is not a local file system, we look in the
        # registered backends if there's one matching the given backend
        # name.
        for backend_key, backend_obj in _STORE_BACKENDS.items():
            if backend == backend_key:
                obj = backend_obj()

        # By default, we assume the FileSystemStoreBackend can be used if no
        # matching backend could be found.
        if obj is None:
            raise TypeError(
                "Unknown location {0} or backend {1}".format(location, backend)
            )

        # The store backend is configured with the extra named parameters,
        # some of them are specific to the underlying store backend.
        obj.configure(location, verbose=verbose, backend_options=backend_options)
        return obj
    elif location is not None:
        warnings.warn(
            "Instantiating a backend using a {} as a location is not "
            "supported by joblib. Returning None instead.".format(
                location.__class__.__name__
            ),
            UserWarning,
        )

    return None


def _build_func_identifier(func):
    """Build a roughly unique identifier for the cached function."""
    modules, funcname = get_func_name(func)
    # We reuse historical fs-like way of building a function identifier
    return os.path.join(*modules, funcname)


# An in-memory store to avoid looking at the disk-based function
# source code to check if a function definition has changed
_FUNCTION_HASHES = weakref.WeakKeyDictionary()


###############################################################################
# class `MemorizedResult`
###############################################################################
class MemorizedResult(Logger):
    """Object representing a cached value.

    Attributes
    ----------
    location: str
        The location of joblib cache. Depends on the store backend used.

    func: function or str
        function whose output is cached. The string case is intended only for
        instantiation based on the output of repr() on another instance.
        (namely eval(repr(memorized_instance)) works).

    argument_hash: str
        hash of the function arguments.

    backend: str
        Type of store backend for reading/writing cache files.
        Default is 'local'.

    mmap_mode: {None, 'r+', 'r', 'w+', 'c'}
        The memmapping mode used when loading from cache numpy arrays. See
        numpy.load for the meaning of the different values.

    verbose: int
        verbosity level (0 means no message).

    timestamp, metadata: string
        for internal use only.
    """

    def __init__(
        self,
        location,
        call_id,
        backend="local",
        mmap_mode=None,
        verbose=0,
        timestamp=None,
        metadata=None,
    ):
        Logger.__init__(self)
        self._call_id = call_id
        self.store_backend = _store_backend_factory(backend, location, verbose=verbose)
        self.mmap_mode = mmap_mode

        if metadata is not None:
            self.metadata = metadata
        else:
            self.metadata = self.store_backend.get_metadata(self._call_id)

        self.duration = self.metadata.get("duration", None)
        self.verbose = verbose
        self.timestamp = timestamp

    @property
    def func(self):
        return self.func_id

    @property
    def func_id(self):
        return self._call_id[0]

    @property
    def args_id(self):
        return self._call_id[1]

<<<<<<< HEAD
=======
    @property
    def argument_hash(self):
        warnings.warn(
            "The 'argument_hash' attribute has been deprecated in version "
            "0.12 and will be removed in version 0.14.\n"
            "Use `args_id` attribute instead.",
            DeprecationWarning,
            stacklevel=2,
        )
        return self.args_id

>>>>>>> 6066109b
    def get(self):
        """Read value from cache and return it."""
        try:
            return self.store_backend.load_item(
                self._call_id,
                timestamp=self.timestamp,
                metadata=self.metadata,
                verbose=self.verbose,
            )
        except ValueError as exc:
            new_exc = KeyError(
                "Error while trying to load a MemorizedResult's value. "
                "It seems that this folder is corrupted : {}".format(
                    os.path.join(self.store_backend.location, *self._call_id)
                )
            )
            raise new_exc from exc

    def clear(self):
        """Clear value from cache"""
        self.store_backend.clear_item(self._call_id)

    def __repr__(self):
        return '{}(location="{}", func="{}", args_id="{}")'.format(
            self.__class__.__name__, self.store_backend.location, *self._call_id
        )

    def __getstate__(self):
        state = self.__dict__.copy()
        state["timestamp"] = None
        return state


class NotMemorizedResult(object):
    """Class representing an arbitrary value.

    This class is a replacement for MemorizedResult when there is no cache.
    """

    __slots__ = ("value", "valid")

    def __init__(self, value):
        self.value = value
        self.valid = True

    def get(self):
        if self.valid:
            return self.value
        else:
            raise KeyError("No value stored.")

    def clear(self):
        self.valid = False
        self.value = None

    def __repr__(self):
        if self.valid:
            return "{class_name}({value})".format(
                class_name=self.__class__.__name__, value=pformat(self.value)
            )
        else:
            return self.__class__.__name__ + " with no value"

    # __getstate__ and __setstate__ are required because of __slots__
    def __getstate__(self):
        return {"valid": self.valid, "value": self.value}

    def __setstate__(self, state):
        self.valid = state["valid"]
        self.value = state["value"]


###############################################################################
# class `NotMemorizedFunc`
###############################################################################
class NotMemorizedFunc(object):
    """No-op object decorating a function.

    This class replaces MemorizedFunc when there is no cache. It provides an
    identical API but does not write anything on disk.

    Attributes
    ----------
    func: callable
        Original undecorated function.
    """

    # Should be a light as possible (for speed)
    def __init__(self, func):
        self.func = func

    def __call__(self, *args, **kwargs):
        return self.func(*args, **kwargs)

    def call_and_shelve(self, *args, **kwargs):
        return NotMemorizedResult(self.func(*args, **kwargs))

    def __repr__(self):
        return "{0}(func={1})".format(self.__class__.__name__, self.func)

    def clear(self, warn=True):
        # Argument "warn" is for compatibility with MemorizedFunc.clear
        pass

    def call(self, *args, **kwargs):
        return self.func(*args, **kwargs), {}

    def check_call_in_cache(self, *args, **kwargs):
        return False


###############################################################################
# class `AsyncNotMemorizedFunc`
###############################################################################
class AsyncNotMemorizedFunc(NotMemorizedFunc):
    async def call_and_shelve(self, *args, **kwargs):
        return NotMemorizedResult(await self.func(*args, **kwargs))


###############################################################################
# class `MemorizedFunc`
###############################################################################
class MemorizedFunc(Logger):
    """Callable object decorating a function for caching its return value
    each time it is called.

    Methods are provided to inspect the cache or clean it.

    Attributes
    ----------
    func: callable
        The original, undecorated, function.

    location: string
        The location of joblib cache. Depends on the store backend used.

    backend: str
        Type of store backend for reading/writing cache files.
        Default is 'local', in which case the location is the path to a
        disk storage.

    ignore: list or None
        List of variable names to ignore when choosing whether to
        recompute.

    mmap_mode: {None, 'r+', 'r', 'w+', 'c'}
        The memmapping mode used when loading from cache
        numpy arrays. See numpy.load for the meaning of the different
        values.

    compress: boolean, or integer
        Whether to zip the stored data on disk. If an integer is
        given, it should be between 1 and 9, and sets the amount
        of compression. Note that compressed arrays cannot be
        read by memmapping.

    verbose: int, optional
        The verbosity flag, controls messages that are issued as
        the function is evaluated.

    cache_validation_callback: callable, optional
        Callable to check if a result in cache is valid or is to be recomputed.
        When the function is called with arguments for which a cache exists,
        the callback is called with the cache entry's metadata as its sole
        argument. If it returns True, the cached result is returned, else the
        cache for these arguments is cleared and the result is recomputed.
    """

    # ------------------------------------------------------------------------
    # Public interface
    # ------------------------------------------------------------------------

    def __init__(
        self,
        func,
        location,
        backend="local",
        ignore=None,
        mmap_mode=None,
        compress=False,
        verbose=1,
        timestamp=None,
        cache_validation_callback=None,
    ):
        Logger.__init__(self)
        self.mmap_mode = mmap_mode
        self.compress = compress
        self.func = func
        self.cache_validation_callback = cache_validation_callback
        self.func_id = _build_func_identifier(func)
        self.ignore = ignore if ignore is not None else []
        self._verbose = verbose

        # retrieve store object from backend type and location.
        self.store_backend = _store_backend_factory(
            backend,
            location,
            verbose=verbose,
            backend_options=dict(compress=compress, mmap_mode=mmap_mode),
        )
        if self.store_backend is not None:
            # Create func directory on demand.
            self.store_backend.store_cached_func_code([self.func_id])

        self.timestamp = timestamp if timestamp is not None else time.time()
        try:
            functools.update_wrapper(self, func)
        except Exception:
            pass  # Objects like ufunc don't like that
        if inspect.isfunction(func):
            doc = pydoc.TextDoc().document(func)
            # Remove blank line
            doc = doc.replace("\n", "\n\n", 1)
            # Strip backspace-overprints for compatibility with autodoc
            doc = re.sub("\x08.", "", doc)
        else:
            # Pydoc does a poor job on other objects
            doc = func.__doc__
        self.__doc__ = "Memoized version of %s" % doc

        self._func_code_info = None
        self._func_code_id = None

    def _is_in_cache_and_valid(self, call_id):
        """Check if the function call is cached and valid for given arguments.

        - Compare the function code with the one from the cached function,
        asserting if it has changed.
        - Check if the function call is present in the cache.
        - Call `cache_validation_callback` for user define cache validation.

        Returns True if the function call is in cache and can be used, and
        returns False otherwise.
        """
        # Check if the code of the function has changed
        if not self._check_previous_func_code(stacklevel=4):
            return False

        # Check if this specific call is in the cache
        if not self.store_backend.contains_item(call_id):
            return False

        # Call the user defined cache validation callback
        metadata = self.store_backend.get_metadata(call_id)
        if (
            self.cache_validation_callback is not None
            and not self.cache_validation_callback(metadata)
        ):
            self.store_backend.clear_item(call_id)
            return False

        return True

    def _cached_call(self, args, kwargs, shelving):
        """Call wrapped function and cache result, or read cache if available.

        This function returns the wrapped function output or a reference to
        the cached result.

        Arguments:
        ----------

        args, kwargs: list and dict
            input arguments for wrapped function

        shelving: bool
            True when called via the call_and_shelve function.


        Returns
        -------
        output: Output of the wrapped function if shelving is false, or a
            MemorizedResult reference to the value if shelving is true.
        metadata: dict containing the metadata associated with the call.
        """
        args_id = self._get_args_id(*args, **kwargs)
        call_id = (self.func_id, args_id)
        _, func_name = get_func_name(self.func)
        func_info = self.store_backend.get_cached_func_info([self.func_id])
        location = func_info["location"]

        if self._verbose >= 20:
            logging.basicConfig(level=logging.INFO)
            _, signature = format_signature(self.func, *args, **kwargs)
            self.info(
                textwrap.dedent(
                    f"""
                        Querying {func_name} with signature
                        {signature}.

                        (argument hash {args_id})

                        The store location is {location}.
                        """
                )
            )

        # Compare the function code with the previous to see if the
        # function code has changed and check if the results are present in
        # the cache.
        if self._is_in_cache_and_valid(call_id):
            if shelving:
                return self._get_memorized_result(call_id), {}

            try:
                start_time = time.time()
                output = self._load_item(call_id)
                if self._verbose > 4:
                    self._print_duration(
                        time.time() - start_time, context="cache loaded "
                    )
                return output, {}
            except Exception:
                # XXX: Should use an exception logger
                _, signature = format_signature(self.func, *args, **kwargs)
                self.warn(
                    "Exception while loading results for {}\n {}".format(
                        signature, traceback.format_exc()
                    )
                )

        if self._verbose > 10:
            self.warn(
                f"Computing func {func_name}, argument hash {args_id} "
                f"in location {location}"
            )

        # Returns the output but not the metadata
        return self._call(call_id, args, kwargs, shelving)

    @property
    def func_code_info(self):
        # 3-tuple property containing: the function source code, source file,
        # and first line of the code inside the source file
        if hasattr(self.func, "__code__"):
            if self._func_code_id is None:
                self._func_code_id = id(self.func.__code__)
            elif id(self.func.__code__) != self._func_code_id:
                # Be robust to dynamic reassignments of self.func.__code__
                self._func_code_info = None

        if self._func_code_info is None:
            # Cache the source code of self.func . Provided that get_func_code
            # (which should be called once on self) gets called in the process
            # in which self.func was defined, this caching mechanism prevents
            # undesired cache clearing when the cached function is called in
            # an environment where the introspection utilities get_func_code
            # relies on do not work (typically, in joblib child processes).
            # See #1035 for  more info
            # TODO (pierreglaser): do the same with get_func_name?
            self._func_code_info = get_func_code(self.func)
        return self._func_code_info

    def call_and_shelve(self, *args, **kwargs):
        """Call wrapped function, cache result and return a reference.

        This method returns a reference to the cached result instead of the
        result itself. The reference object is small and picklable, allowing
        to send or store it easily. Call .get() on reference object to get
        result.

        Returns
        -------
        cached_result: MemorizedResult or NotMemorizedResult
            reference to the value returned by the wrapped function. The
            class "NotMemorizedResult" is used when there is no cache
            activated (e.g. location=None in Memory).
        """
        # Return the wrapped output, without the metadata
        return self._cached_call(args, kwargs, shelving=True)[0]

    def __call__(self, *args, **kwargs):
        # Return the output, without the metadata
        return self._cached_call(args, kwargs, shelving=False)[0]

    def __getstate__(self):
        # Make sure self.func's source is introspected prior to being pickled -
        # code introspection utilities typically do not work inside child
        # processes
        _ = self.func_code_info

        # We don't store the timestamp when pickling, to avoid the hash
        # depending from it.
        state = self.__dict__.copy()
        state["timestamp"] = None

        # Invalidate the code id as id(obj) will be different in the child
        state["_func_code_id"] = None

        return state

    def check_call_in_cache(self, *args, **kwargs):
        """Check if the function call is cached and valid for given arguments.

        Does not call the function or do any work besides function inspection
        and argument hashing.

        - Compare the function code with the one from the cached function,
          asserting if it has changed.
        - Check if the function call is present in the cache.
        - Call `cache_validation_callback` for user define cache validation.

        Returns
        -------
        is_call_in_cache: bool
            Whether or not the function call is in cache and can be used.
        """
        call_id = (self.func_id, self._get_args_id(*args, **kwargs))
        return self._is_in_cache_and_valid(call_id)

    # ------------------------------------------------------------------------
    # Private interface
    # ------------------------------------------------------------------------

    def _get_args_id(self, *args, **kwargs):
        """Return the input parameter hash of a result."""
        return hashing.hash(
            filter_args(self.func, self.ignore, args, kwargs),
            coerce_mmap=self.mmap_mode is not None,
        )

    def _hash_func(self):
        """Hash a function to key the online cache"""
        func_code_h = hash(getattr(self.func, "__code__", None))
        return id(self.func), hash(self.func), func_code_h

    def _write_func_code(self, func_code, first_line):
        """Write the function code and the filename to a file."""
        # We store the first line because the filename and the function
        # name is not always enough to identify a function: people
        # sometimes have several functions named the same way in a
        # file. This is bad practice, but joblib should be robust to bad
        # practice.
        func_code = "%s %i\n%s" % (FIRST_LINE_TEXT, first_line, func_code)
        self.store_backend.store_cached_func_code([self.func_id], func_code)

        # Also store in the in-memory store of function hashes
        is_named_callable = (
            hasattr(self.func, "__name__") and self.func.__name__ != "<lambda>"
        )
        if is_named_callable:
            # Don't do this for lambda functions or strange callable
            # objects, as it ends up being too fragile
            func_hash = self._hash_func()
            try:
                _FUNCTION_HASHES[self.func] = func_hash
            except TypeError:
                # Some callable are not hashable
                pass

    def _check_previous_func_code(self, stacklevel=2):
        """
        stacklevel is the depth a which this function is called, to
        issue useful warnings to the user.
        """
        # First check if our function is in the in-memory store.
        # Using the in-memory store not only makes things faster, but it
        # also renders us robust to variations of the files when the
        # in-memory version of the code does not vary
        try:
            if self.func in _FUNCTION_HASHES:
                # We use as an identifier the id of the function and its
                # hash. This is more likely to falsely change than have hash
                # collisions, thus we are on the safe side.
                func_hash = self._hash_func()
                if func_hash == _FUNCTION_HASHES[self.func]:
                    return True
        except TypeError:
            # Some callables are not hashable
            pass

        # Here, we go through some effort to be robust to dynamically
        # changing code and collision. We cannot inspect.getsource
        # because it is not reliable when using IPython's magic "%run".
        func_code, source_file, first_line = self.func_code_info
        try:
            old_func_code, old_first_line = extract_first_line(
                self.store_backend.get_cached_func_code([self.func_id])
            )
        except (IOError, OSError):  # some backend can also raise OSError
            self._write_func_code(func_code, first_line)
            return False
        if old_func_code == func_code:
            return True

        # We have differing code, is this because we are referring to
        # different functions, or because the function we are referring to has
        # changed?

        _, func_name = get_func_name(
            self.func, resolv_alias=False, win_characters=False
        )
        if old_first_line == first_line == -1 or func_name == "<lambda>":
            if not first_line == -1:
                func_description = "{0} ({1}:{2})".format(
                    func_name, source_file, first_line
                )
            else:
                func_description = func_name
            warnings.warn(
                JobLibCollisionWarning(
                    "Cannot detect name collisions for function '{0}'".format(
                        func_description
                    )
                ),
                stacklevel=stacklevel,
            )

        # Fetch the code at the old location and compare it. If it is the
        # same than the code store, we have a collision: the code in the
        # file has not changed, but the name we have is pointing to a new
        # code block.
        if not old_first_line == first_line and source_file is not None:
            if os.path.exists(source_file):
                _, func_name = get_func_name(self.func, resolv_alias=False)
                num_lines = len(func_code.split("\n"))
                with tokenize.open(source_file) as f:
                    on_disk_func_code = f.readlines()[
                        old_first_line - 1 : old_first_line - 1 + num_lines - 1
                    ]
                on_disk_func_code = "".join(on_disk_func_code)
                possible_collision = (
                    on_disk_func_code.rstrip() == old_func_code.rstrip()
                )
            else:
                possible_collision = source_file.startswith("<doctest ")
            if possible_collision:
                warnings.warn(
                    JobLibCollisionWarning(
                        "Possible name collisions between functions "
                        "'%s' (%s:%i) and '%s' (%s:%i)"
                        % (
                            func_name,
                            source_file,
                            old_first_line,
                            func_name,
                            source_file,
                            first_line,
                        )
                    ),
                    stacklevel=stacklevel,
                )

        # The function has changed, wipe the cache directory.
        # XXX: Should be using warnings, and giving stacklevel
        if self._verbose > 10:
            _, func_name = get_func_name(self.func, resolv_alias=False)
            self.warn(
                "Function {0} (identified by {1}) has changed.".format(
                    func_name, self.func_id
                )
            )
        self.clear(warn=True)
        return False

    def clear(self, warn=True):
        """Empty the function's cache."""
        func_id = self.func_id
        if self._verbose > 0 and warn:
            self.warn("Clearing function cache identified by %s" % func_id)
        self.store_backend.clear_path(
            [
                func_id,
            ]
        )

        func_code, _, first_line = self.func_code_info
        self._write_func_code(func_code, first_line)

    def call(self, *args, **kwargs):
        """Force the execution of the function with the given arguments.

        The output values will be persisted, i.e., the cache will be updated
        with any new values.

        Parameters
        ----------
        *args: arguments
            The arguments.
        **kwargs: keyword arguments
            Keyword arguments.

        Returns
        -------
        output : object
            The output of the function call.
        metadata : dict
            The metadata associated with the call.
        """
        call_id = (self.func_id, self._get_args_id(*args, **kwargs))

        # Return the output and the metadata
        return self._call(call_id, args, kwargs)

    def _call(self, call_id, args, kwargs, shelving=False):
        # Return the output and the metadata
        self._before_call(args, kwargs)
        start_time = time.time()
        output = self.func(*args, **kwargs)
        return self._after_call(call_id, args, kwargs, shelving, output, start_time)

    def _before_call(self, args, kwargs):
        if self._verbose > 0:
            print(format_call(self.func, args, kwargs))

    def _after_call(self, call_id, args, kwargs, shelving, output, start_time):
        self.store_backend.dump_item(call_id, output, verbose=self._verbose)
        duration = time.time() - start_time
        if self._verbose > 0:
            self._print_duration(duration)
        metadata = self._persist_input(duration, call_id, args, kwargs)
        if shelving:
            return self._get_memorized_result(call_id, metadata), metadata

        if self.mmap_mode is not None:
            # Memmap the output at the first call to be consistent with
            # later calls
            output = self._load_item(call_id, metadata)
        return output, metadata

    def _persist_input(self, duration, call_id, args, kwargs, this_duration_limit=0.5):
        """Save a small summary of the call using json format in the
        output directory.

        output_dir: string
            directory where to write metadata.

        duration: float
            time taken by hashing input arguments, calling the wrapped
            function and persisting its output.

        args, kwargs: list and dict
            input arguments for wrapped function

        this_duration_limit: float
            Max execution time for this function before issuing a warning.
        """
        start_time = time.time()
        argument_dict = filter_args(self.func, self.ignore, args, kwargs)

        input_repr = dict((k, repr(v)) for k, v in argument_dict.items())
        # This can fail due to race-conditions with multiple
        # concurrent joblibs removing the file or the directory
        metadata = {
            "duration": duration,
            "input_args": input_repr,
            "time": start_time,
        }

        self.store_backend.store_metadata(call_id, metadata)

        this_duration = time.time() - start_time
        if this_duration > this_duration_limit:
            # This persistence should be fast. It will not be if repr() takes
            # time and its output is large, because json.dump will have to
            # write a large file. This should not be an issue with numpy arrays
            # for which repr() always output a short representation, but can
            # be with complex dictionaries. Fixing the problem should be a
            # matter of replacing repr() above by something smarter.
            warnings.warn(
                "Persisting input arguments took %.2fs to run."
                "If this happens often in your code, it can cause "
                "performance problems "
                "(results will be correct in all cases). "
                "The reason for this is probably some large input "
                "arguments for a wrapped function." % this_duration,
                stacklevel=5,
            )
        return metadata

    def _get_memorized_result(self, call_id, metadata=None):
        return MemorizedResult(
            self.store_backend,
            call_id,
            metadata=metadata,
            timestamp=self.timestamp,
            verbose=self._verbose - 1,
        )

    def _load_item(self, call_id, metadata=None):
        return self.store_backend.load_item(
            call_id, metadata=metadata, timestamp=self.timestamp, verbose=self._verbose
        )

    def _print_duration(self, duration, context=""):
        _, name = get_func_name(self.func)
        msg = f"{name} {context}- {format_time(duration)}"
        print(max(0, (80 - len(msg))) * "_" + msg)

    # ------------------------------------------------------------------------
    # Private `object` interface
    # ------------------------------------------------------------------------

    def __repr__(self):
        return "{class_name}(func={func}, location={location})".format(
            class_name=self.__class__.__name__,
            func=self.func,
            location=self.store_backend.location,
        )


###############################################################################
# class `AsyncMemorizedFunc`
###############################################################################
class AsyncMemorizedFunc(MemorizedFunc):
    async def __call__(self, *args, **kwargs):
        out = self._cached_call(args, kwargs, shelving=False)
        out = await out if asyncio.iscoroutine(out) else out
        return out[0]  # Don't return metadata

    async def call_and_shelve(self, *args, **kwargs):
        out = self._cached_call(args, kwargs, shelving=True)
        out = await out if asyncio.iscoroutine(out) else out
        return out[0]  # Don't return metadata

    async def call(self, *args, **kwargs):
        out = super().call(*args, **kwargs)
        return await out if asyncio.iscoroutine(out) else out

    async def _call(self, call_id, args, kwargs, shelving=False):
        self._before_call(args, kwargs)
        start_time = time.time()
        output = await self.func(*args, **kwargs)
        return self._after_call(call_id, args, kwargs, shelving, output, start_time)


###############################################################################
# class `Memory`
###############################################################################
class Memory(Logger):
    """A context object for caching a function's return value each time it
    is called with the same input arguments.

    All values are cached on the filesystem, in a deep directory
    structure.

    Read more in the :ref:`User Guide <memory>`.

    Parameters
    ----------
    location: str, pathlib.Path or None
        The path of the base directory to use as a data store
        or None. If None is given, no caching is done and
        the Memory object is completely transparent. This option
        replaces cachedir since version 0.12.

    backend: str, optional
        Type of store backend for reading/writing cache files.
        Default: 'local'.
        The 'local' backend is using regular filesystem operations to
        manipulate data (open, mv, etc) in the backend.

    mmap_mode: {None, 'r+', 'r', 'w+', 'c'}, optional
        The memmapping mode used when loading from cache
        numpy arrays. See numpy.load for the meaning of the
        arguments.

    compress: boolean, or integer, optional
        Whether to zip the stored data on disk. If an integer is
        given, it should be between 1 and 9, and sets the amount
        of compression. Note that compressed arrays cannot be
        read by memmapping.

    verbose: int, optional
        Verbosity flag, controls the debug messages that are issued
        as functions are evaluated.

    backend_options: dict, optional
        Contains a dictionary of named parameters used to configure
        the store backend.
    """

    # ------------------------------------------------------------------------
    # Public interface
    # ------------------------------------------------------------------------

    def __init__(
        self,
        location=None,
        backend="local",
        mmap_mode=None,
        compress=False,
        verbose=1,
        backend_options=None,
    ):
        Logger.__init__(self)
        self._verbose = verbose
        self.mmap_mode = mmap_mode
        self.timestamp = time.time()
        self.backend = backend
        self.compress = compress
        if backend_options is None:
            backend_options = {}
        self.backend_options = backend_options

        if compress and mmap_mode is not None:
            warnings.warn("Compressed results cannot be memmapped", stacklevel=2)

        self.location = location
        if isinstance(location, str):
            location = os.path.join(location, "joblib")

        self.store_backend = _store_backend_factory(
            backend,
            location,
            verbose=self._verbose,
            backend_options=dict(
                compress=compress, mmap_mode=mmap_mode, **backend_options
            ),
        )

    def cache(
        self,
        func=None,
        ignore=None,
        verbose=None,
        mmap_mode=False,
        cache_validation_callback=None,
    ):
        """Decorates the given function func to only compute its return
        value for input arguments not cached on disk.

        Parameters
        ----------
        func: callable, optional
            The function to be decorated
        ignore: list of strings
            A list of arguments name to ignore in the hashing
        verbose: integer, optional
            The verbosity mode of the function. By default that
            of the memory object is used.
        mmap_mode: {None, 'r+', 'r', 'w+', 'c'}, optional
            The memmapping mode used when loading from cache
            numpy arrays. See numpy.load for the meaning of the
            arguments. By default that of the memory object is used.
        cache_validation_callback: callable, optional
            Callable to validate whether or not the cache is valid. When
            the cached function is called with arguments for which a cache
            exists, this callable is called with the metadata of the cached
            result as its sole argument. If it returns True, then the
            cached result is returned, else the cache for these arguments
            is cleared and recomputed.

        Returns
        -------
        decorated_func: MemorizedFunc object
            The returned object is a MemorizedFunc object, that is
            callable (behaves like a function), but offers extra
            methods for cache lookup and management. See the
            documentation for :class:`joblib.memory.MemorizedFunc`.
        """
        if cache_validation_callback is not None and not callable(
            cache_validation_callback
        ):
            raise ValueError(
                "cache_validation_callback needs to be callable. "
                f"Got {cache_validation_callback}."
            )
        if func is None:
            # Partial application, to be able to specify extra keyword
            # arguments in decorators
            return functools.partial(
                self.cache,
                ignore=ignore,
                mmap_mode=mmap_mode,
                verbose=verbose,
                cache_validation_callback=cache_validation_callback,
            )
        if self.store_backend is None:
            cls = (
                AsyncNotMemorizedFunc
                if asyncio.iscoroutinefunction(func)
                else NotMemorizedFunc
            )
            return cls(func)
        if verbose is None:
            verbose = self._verbose
        if mmap_mode is False:
            mmap_mode = self.mmap_mode
        if isinstance(func, MemorizedFunc):
            func = func.func
        cls = AsyncMemorizedFunc if asyncio.iscoroutinefunction(func) else MemorizedFunc
        return cls(
            func,
            location=self.store_backend,
            backend=self.backend,
            ignore=ignore,
            mmap_mode=mmap_mode,
            compress=self.compress,
            verbose=verbose,
            timestamp=self.timestamp,
            cache_validation_callback=cache_validation_callback,
        )

    def clear(self, warn=True):
        """Erase the complete cache directory."""
        if warn:
            self.warn("Flushing completely the cache")
        if self.store_backend is not None:
            self.store_backend.clear()

            # As the cache is completely clear, make sure the _FUNCTION_HASHES
            # cache is also reset. Else, for a function that is present in this
            # table, results cached after this clear will be have cache miss
            # as the function code is not re-written.
            _FUNCTION_HASHES.clear()

    def reduce_size(self, bytes_limit=None, items_limit=None, age_limit=None):
        """Remove cache elements to make the cache fit its limits.

        The limitation can impose that the cache size fits in ``bytes_limit``,
        that the number of cache items is no more than ``items_limit``, and
        that all files in cache are not older than ``age_limit``.

        Parameters
        ----------
        bytes_limit: int | str, optional
            Limit in bytes of the size of the cache. By default, the size of
            the cache is unlimited. When reducing the size of the cache,
            ``joblib`` keeps the most recently accessed items first. If a
            str is passed, it is converted to a number of bytes using units
            { K | M | G} for kilo, mega, giga.

        items_limit: int, optional
            Number of items to limit the cache to.  By default, the number of
            items in the cache is unlimited.  When reducing the size of the
            cache, ``joblib`` keeps the most recently accessed items first.

        age_limit: datetime.timedelta, optional
            Maximum age of items to limit the cache to.  When reducing the size
            of the cache, any items last accessed more than the given length of
            time ago are deleted. Example: to remove files older than 5 days,
            use datetime.timedelta(days=5). Negative timedelta are not
            accepted.
        """
        if self.store_backend is None:
            # No cached results, this function does nothing.
            return

        if bytes_limit is None and items_limit is None and age_limit is None:
            # No limitation to impose, returning
            return

        # Defers the actual limits enforcing to the store backend.
        self.store_backend.enforce_store_limits(bytes_limit, items_limit, age_limit)

    def eval(self, func, *args, **kwargs):
        """Eval function func with arguments `*args` and `**kwargs`,
        in the context of the memory.

        This method works similarly to the builtin `apply`, except
        that the function is called only if the cache is not
        up to date.

        """
        if self.store_backend is None:
            return func(*args, **kwargs)
        return self.cache(func)(*args, **kwargs)

    # ------------------------------------------------------------------------
    # Private `object` interface
    # ------------------------------------------------------------------------

    def __repr__(self):
        return "{class_name}(location={location})".format(
            class_name=self.__class__.__name__,
            location=(
                None if self.store_backend is None else self.store_backend.location
            ),
        )

    def __getstate__(self):
        """We don't store the timestamp when pickling, to avoid the hash
        depending from it.
        """
        state = self.__dict__.copy()
        state["timestamp"] = None
        return state


###############################################################################
# cache_validation_callback helpers
###############################################################################


def expires_after(
    days=0, seconds=0, microseconds=0, milliseconds=0, minutes=0, hours=0, weeks=0
):
    """Helper cache_validation_callback to force recompute after a duration.

    Parameters
    ----------
    days, seconds, microseconds, milliseconds, minutes, hours, weeks: numbers
        argument passed to a timedelta.
    """
    delta = datetime.timedelta(
        days=days,
        seconds=seconds,
        microseconds=microseconds,
        milliseconds=milliseconds,
        minutes=minutes,
        hours=hours,
        weeks=weeks,
    )

    def cache_validation_callback(metadata):
        computation_age = time.time() - metadata["time"]
        return computation_age < delta.total_seconds()

    return cache_validation_callback<|MERGE_RESOLUTION|>--- conflicted
+++ resolved
@@ -228,20 +228,6 @@
     def args_id(self):
         return self._call_id[1]
 
-<<<<<<< HEAD
-=======
-    @property
-    def argument_hash(self):
-        warnings.warn(
-            "The 'argument_hash' attribute has been deprecated in version "
-            "0.12 and will be removed in version 0.14.\n"
-            "Use `args_id` attribute instead.",
-            DeprecationWarning,
-            stacklevel=2,
-        )
-        return self.args_id
-
->>>>>>> 6066109b
     def get(self):
         """Read value from cache and return it."""
         try:
