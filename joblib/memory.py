--- conflicted
+++ resolved
@@ -303,23 +303,6 @@
         ----------
         func : callable
             The original, undecorated, function.
-<<<<<<< HEAD
-        cachedir : string
-            Path to the base cache directory of the memory context.
-        ignore : list or None
-            List of variable names to ignore when choosing whether to
-            recompute.
-        mmap_mode : {None, 'r+', 'r', 'w+', 'c'}
-            The memmapping mode used when loading from cache
-            numpy arrays. See numpy.load for the meaning of the
-            arguments.
-        compress : boolean, or integer
-            Whether to zip the stored data on disk. If an integer is
-            given, it should be between 1 and 9, and sets the amount
-            of compression. Note that compressed arrays cannot be
-            read by memmapping.
-        verbose : int, optional
-=======
 
         cachedir: string
             Path to the base cache directory of the memory context.
@@ -338,7 +321,6 @@
             arrays cannot be read by memmapping.
 
         verbose: int, optional
->>>>>>> f887f2bf
             The verbosity flag, controls messages that are issued as
             the function is evaluated.
     """
