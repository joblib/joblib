"""
A context object for caching a function's return value each time it
is called with the same input arguments.

"""

# Author: Gael Varoquaux <gael dot varoquaux at normalesup dot org>
# Copyright (c) 2009 Gael Varoquaux
# License: BSD Style, 3 clauses.


from __future__ import with_statement
import logging
import os
from textwrap import dedent
import time
import pathlib
import pydoc
import re
import functools
import traceback
import warnings
import inspect
import weakref
from datetime import timedelta

from tokenize import open as open_py_source

# Local imports
from . import hashing
from .func_inspect import get_func_code, get_func_name, filter_args
from .func_inspect import format_call
from .func_inspect import format_signature
from .logger import Logger, format_time, pformat
from ._store_backends import StoreBackendBase, FileSystemStoreBackend
from ._store_backends import CacheWarning  # noqa
from .tree import tree_map, tree_map_with_path, tree_flatten


FIRST_LINE_TEXT = "# first line:"

# TODO: The following object should have a data store object as a sub
# object, and the interface to persist and query should be separated in
# the data store.
#
# This would enable creating 'Memory' objects with a different logic for
# pickling that would simply span a MemorizedFunc with the same
# store (or do we want to copy it to avoid cross-talks?), for instance to
# implement HDF5 pickling.

# TODO: Same remark for the logger, and probably use the Python logging
# mechanism.


def extract_first_line(func_code):
    """ Extract the first line information from the function code
        text if available.
    """
    if func_code.startswith(FIRST_LINE_TEXT):
        func_code = func_code.split('\n')
        first_line = int(func_code[0][len(FIRST_LINE_TEXT):])
        func_code = '\n'.join(func_code[1:])
    else:
        first_line = -1
    return func_code, first_line


class JobLibCollisionWarning(UserWarning):
    """ Warn that there might be a collision between names of functions.
    """


_STORE_BACKENDS = {'local': FileSystemStoreBackend}


def register_store_backend(backend_name, backend):
    """Extend available store backends.

    The Memory, MemorizeResult and MemorizeFunc objects are designed to be
    agnostic to the type of store used behind. By default, the local file
    system is used but this function gives the possibility to extend joblib's
    memory pattern with other types of storage such as cloud storage (S3, GCS,
    OpenStack, HadoopFS, etc) or blob DBs.

    Parameters
    ----------
    backend_name: str
        The name identifying the store backend being registered. For example,
        'local' is used with FileSystemStoreBackend.
    backend: StoreBackendBase subclass
        The name of a class that implements the StoreBackendBase interface.

    """
    if not isinstance(backend_name, str):
        raise ValueError("Store backend name should be a string, "
                         "'{0}' given.".format(backend_name))
    if backend is None or not issubclass(backend, StoreBackendBase):
        raise ValueError("Store backend should inherit "
                         "StoreBackendBase, "
                         "'{0}' given.".format(backend))

    _STORE_BACKENDS[backend_name] = backend


def _store_backend_factory(backend, location, verbose=0, backend_options=None):
    """Return the correct store object for the given location."""
    if backend_options is None:
        backend_options = {}

    if isinstance(location, pathlib.Path):
        location = str(location)

    if isinstance(location, StoreBackendBase):
        return location
    elif isinstance(location, str):
        obj = None
        location = os.path.expanduser(location)
        # The location is not a local file system, we look in the
        # registered backends if there's one matching the given backend
        # name.
        for backend_key, backend_obj in _STORE_BACKENDS.items():
            if backend == backend_key:
                obj = backend_obj()

        # By default, we assume the FileSystemStoreBackend can be used if no
        # matching backend could be found.
        if obj is None:
            raise TypeError('Unknown location {0} or backend {1}'.format(
                            location, backend))

        # The store backend is configured with the extra named parameters,
        # some of them are specific to the underlying store backend.
        obj.configure(location, verbose=verbose,
                      backend_options=backend_options)
        return obj
    elif location is not None:
        warnings.warn(
            "Instantiating a backend using a {} as a location is not "
            "supported by joblib. Returning None instead.".format(
                location.__class__.__name__), UserWarning)

    return None


def _get_func_fullname(func):
    """Compute the part of part associated with a function."""
    modules, funcname = get_func_name(func)
    modules.append(funcname)
    return os.path.join(*modules)


def _build_func_identifier(func):
    """Build a roughly unique identifier for the cached function."""
    parts = []
    if isinstance(func, str):
        parts.append(func)
    else:
        parts.append(_get_func_fullname(func))

    # We reuse historical fs-like way of building a function identifier
    return os.path.join(*parts)


def _format_load_msg(func_id, args_id, timestamp=None, metadata=None):
    """ Helper function to format the message when loading the results.
    """
    signature = ""
    try:
        if metadata is not None:
            args = ", ".join(['%s=%s' % (name, value)
                              for name, value
                              in metadata['input_args'].items()])
            signature = "%s(%s)" % (os.path.basename(func_id), args)
        else:
            signature = os.path.basename(func_id)
    except KeyError:
        pass

    if timestamp is not None:
        ts_string = "{0: <16}".format(format_time(time.time() - timestamp))
    else:
        ts_string = ""
    return '[Memory]{0}: Loading {1}'.format(ts_string, str(signature))


# An in-memory store to avoid looking at the disk-based function
# source code to check if a function definition has changed
_FUNCTION_HASHES = weakref.WeakKeyDictionary()


###############################################################################
# class `MemorizedResult`
###############################################################################
class MemorizedResult(Logger):
    """Object representing a cached value.

    Attributes
    ----------
    location: str
        The location of joblib cache. Depends on the store backend used.

    func: function or str
        function whose output is cached. The string case is intended only for
        instantiation based on the output of repr() on another instance.
        (namely eval(repr(memorized_instance)) works).

    argument_hash: str
        hash of the function arguments.

    backend: str
        Type of store backend for reading/writing cache files.
        Default is 'local'.

    mmap_mode: {None, 'r+', 'r', 'w+', 'c'}
        The memmapping mode used when loading from cache numpy arrays. See
        numpy.load for the meaning of the different values.

    verbose: int
        verbosity level (0 means no message).

    timestamp, metadata: string
        for internal use only.
    """
    def __init__(self, location, func, args_id, backend='local',
                 mmap_mode=None, verbose=0, timestamp=None, metadata=None):
        Logger.__init__(self)
        self.func_id = _build_func_identifier(func)
        if isinstance(func, str):
            self.func = func
        else:
            self.func = self.func_id
        self.args_id = args_id
        self.store_backend = _store_backend_factory(backend, location,
                                                    verbose=verbose)
        self.mmap_mode = mmap_mode

        if metadata is not None:
            self.metadata = metadata
        else:
            self.metadata = self.store_backend.get_metadata(
                [self.func_id, self.args_id])

        self.duration = self.metadata.get('duration', None)
        self.verbose = verbose
        self.timestamp = timestamp

    @property
    def argument_hash(self):
        warnings.warn(
            "The 'argument_hash' attribute has been deprecated in version "
            "0.12 and will be removed in version 0.14.\n"
            "Use `args_id` attribute instead.",
            DeprecationWarning, stacklevel=2)
        return self.args_id

    def get(self):
        """Read value from cache and return it."""
        if self.verbose:
            msg = _format_load_msg(self.func_id, self.args_id,
                                   timestamp=self.timestamp,
                                   metadata=self.metadata)
        else:
            msg = None

        try:
            return self.store_backend.load_item(
                [self.func_id, self.args_id], msg=msg, verbose=self.verbose)
        except ValueError as exc:
            new_exc = KeyError(
                "Error while trying to load a MemorizedResult's value. "
                "It seems that this folder is corrupted : {}".format(
                    os.path.join(
                        self.store_backend.location, self.func_id,
                        self.args_id)
                ))
            raise new_exc from exc

    def clear(self):
        """Clear value from cache"""
        self.store_backend.clear_item([self.func_id, self.args_id])

    def __repr__(self):
        return ('{class_name}(location="{location}", func="{func}", '
                'args_id="{args_id}")'
                .format(class_name=self.__class__.__name__,
                        location=self.store_backend.location,
                        func=self.func,
                        args_id=self.args_id
                        ))

    def __getstate__(self):
        state = self.__dict__.copy()
        state['timestamp'] = None
        return state


class NotMemorizedResult(object):
    """Class representing an arbitrary value.

    This class is a replacement for MemorizedResult when there is no cache.
    """
    __slots__ = ('value', 'valid')

    def __init__(self, value):
        self.value = value
        self.valid = True

    def get(self):
        if self.valid:
            return self.value
        else:
            raise KeyError("No value stored.")

    def clear(self):
        self.valid = False
        self.value = None

    def __repr__(self):
        if self.valid:
            return ('{class_name}({value})'
                    .format(class_name=self.__class__.__name__,
                            value=pformat(self.value)))
        else:
            return self.__class__.__name__ + ' with no value'

    # __getstate__ and __setstate__ are required because of __slots__
    def __getstate__(self):
        return {"valid": self.valid, "value": self.value}

    def __setstate__(self, state):
        self.valid = state["valid"]
        self.value = state["value"]


###############################################################################
# class `NotMemorizedFunc`
###############################################################################
class NotMemorizedFunc(object):
    """No-op object decorating a function.

    This class replaces MemorizedFunc when there is no cache. It provides an
    identical API but does not write anything on disk.

    Attributes
    ----------
    func: callable
        Original undecorated function.
    """
    # Should be a light as possible (for speed)
    def __init__(self, func):
        self.func = func

    def __call__(self, *args, **kwargs):
        return self.func(*args, **kwargs)

    def call_and_shelve(self, *args, **kwargs):
        return NotMemorizedResult(self.func(*args, **kwargs))

    def __repr__(self):
        return '{0}(func={1})'.format(self.__class__.__name__, self.func)

    def clear(self, warn=True):
        # Argument "warn" is for compatibility with MemorizedFunc.clear
        pass

    def call(self, *args, **kwargs):
        return self.func(*args, **kwargs)

    def check_call_in_cache(self, *args, **kwargs):
        return False


###############################################################################
# class `MemorizedFunc`
###############################################################################
class MemorizedFunc(Logger):
    """Callable object decorating a function for caching its return value
    each time it is called.

    Methods are provided to inspect the cache or clean it.

    Attributes
    ----------
    func: callable
        The original, undecorated, function.

    location: string
        The location of joblib cache. Depends on the store backend used.

    backend: str
        Type of store backend for reading/writing cache files.
        Default is 'local', in which case the location is the path to a
        disk storage.

    ignore: list or None
        List of variable names to ignore when choosing whether to
        recompute.

    mmap_mode: {None, 'r+', 'r', 'w+', 'c'}
        The memmapping mode used when loading from cache
        numpy arrays. See numpy.load for the meaning of the different
        values.

    compress: boolean, or integer
        Whether to zip the stored data on disk. If an integer is
        given, it should be between 1 and 9, and sets the amount
        of compression. Note that compressed arrays cannot be
        read by memmapping.

    verbose: int, optional
        The verbosity flag, controls messages that are issued as
        the function is evaluated.

    cache_validation_callback: callable, optional
        Callable to check if a result in cache is valid or is to be recomputed.
        When the function is called with arguments for which a cache exists,
        the callback is called with the cache entry's metadata as its sole
        argument. If it returns True, the cached result is returned, else the
        cache for these arguments is cleared and the result is recomputed.
    """
    # ------------------------------------------------------------------------
    # Public interface
    # ------------------------------------------------------------------------

    def __init__(self, func, location, backend='local', ignore=None,
                 mmap_mode=None, compress=False, verbose=1, timestamp=None,
                 cache_validation_callback=None):
        Logger.__init__(self)
        self.mmap_mode = mmap_mode
        self.compress = compress
        self.func = func
        self.cache_validation_callback = cache_validation_callback

        if ignore is None:
            ignore = []
        self.ignore = ignore
        self._verbose = verbose

        # retrieve store object from backend type and location.
        self.store_backend = _store_backend_factory(backend, location,
                                                    verbose=verbose,
                                                    backend_options=dict(
                                                        compress=compress,
                                                        mmap_mode=mmap_mode),
                                                    )
        if self.store_backend is not None:
            # Create func directory on demand.
            self.store_backend.store_cached_func_code([
                _build_func_identifier(self.func)
            ])

        if timestamp is None:
            timestamp = time.time()
        self.timestamp = timestamp
        try:
            functools.update_wrapper(self, func)
        except Exception:
            " Objects like ufunc don't like that "
        if inspect.isfunction(func):
            doc = pydoc.TextDoc().document(func)
            # Remove blank line
            doc = doc.replace('\n', '\n\n', 1)
            # Strip backspace-overprints for compatibility with autodoc
            doc = re.sub('\x08.', '', doc)
        else:
            # Pydoc does a poor job on other objects
            doc = func.__doc__
        self.__doc__ = 'Memoized version of %s' % doc

        self._func_code_info = None
        self._func_code_id = None

    def _is_in_cache_and_valid(self, path):
        """Check if the function call is cached and valid for given arguments.

        - Compare the function code with the one from the cached function,
        asserting if it has changed.
        - Check if the function call is present in the cache.
        - Call `cache_validation_callback` for user define cache validation.

        Returns True if the function call is in cache and can be used, and
        returns False otherwise.
        """
        # Check if the code of the function has changed
        if not self._check_previous_func_code(stacklevel=4):
            return False

        # Check if this specific call is in the cache
        if not self.store_backend.contains_item(path):
            return False

        # Call the user defined cache validation callback
        metadata = self.store_backend.get_metadata(path)
        if (self.cache_validation_callback is not None and
                not self.cache_validation_callback(metadata)):
            self.store_backend.clear_item(path)
            return False

        return True

    def _cached_call(self, args, kwargs, shelving=False):
        """Call wrapped function and cache result, or read cache if available.

        This function returns the wrapped function output and some metadata.

        Arguments:
        ----------

        args, kwargs: list and dict
            input arguments for wrapped function

        shelving: bool
            True when called via the call_and_shelve function.


        Returns
        -------
        output: value or tuple or None
            Output of the wrapped function.
            If shelving is True and the call has been already cached,
            output is None.

        argument_hash: string
            Hash of function arguments.

        metadata: dict
            Some metadata about wrapped function call (see _persist_input()).
        """
        func_id, args_id = self._get_output_identifiers(*args, **kwargs)
        metadata = None
        msg = None

        # Whether or not the memorized function must be called
        must_call = False

        if self._verbose >= 20:
            logging.basicConfig(level=logging.INFO)
            _, name = get_func_name(self.func)
            location = self.store_backend.get_cached_func_info([func_id])[
                'location']
            _, signature = format_signature(self.func, *args, **kwargs)

            self.info(
                dedent(
                    f"""
                        Querying {name} with signature
                        {signature}.

                        (total argument hash {args_id}={hashing.to_mnemonic(args_id)})

                        The store location is {location}.
                        """
                )
            )

        # Compare the function code with the previous to see if the
        # function code has changed and check if the results are present in
        # the cache.
        if self._is_in_cache_and_valid([func_id, args_id]):
            try:
                t0 = time.time()
                if self._verbose:
                    msg = _format_load_msg(func_id, args_id,
                                           timestamp=self.timestamp,
                                           metadata=metadata)

                if not shelving:
                    # When shelving, we do not need to load the output
                    out = self.store_backend.load_item(
                        [func_id, args_id],
                        msg=msg,
                        verbose=self._verbose)
                else:
                    out = None

                if self._verbose > 4:
                    t = time.time() - t0
                    _, name = get_func_name(self.func)
                    msg = '%s cache loaded - %s' % (name, format_time(t))
                    print(max(0, (80 - len(msg))) * '_' + msg)
            except Exception:
                # XXX: Should use an exception logger
                _, signature = format_signature(self.func, *args, **kwargs)
                self.warn('Exception while loading results for '
                          '{}\n {}'.format(signature, traceback.format_exc()))

                must_call = True
        else:
            if self._verbose > 10:
                _, name = get_func_name(self.func)
                self.warn('Computing func {0}, argument hash {1} '
                          'in location {2}'
                          .format(name, args_id,
                                  self.store_backend.
                                  get_cached_func_info([func_id])['location']))
            must_call = True

        if must_call:
            out, metadata = self.call(*args, **kwargs)
            if self.mmap_mode is not None:
                # Memmap the output at the first call to be consistent with
                # later calls
                if self._verbose:
                    msg = _format_load_msg(func_id, args_id,
                                           timestamp=self.timestamp,
                                           metadata=metadata)
                out = self.store_backend.load_item([func_id, args_id], msg=msg,
                                                   verbose=self._verbose)

        return (out, args_id, metadata)

    @property
    def func_code_info(self):
        # 3-tuple property containing: the function source code, source file,
        # and first line of the code inside the source file
        if hasattr(self.func, '__code__'):
            if self._func_code_id is None:
                self._func_code_id = id(self.func.__code__)
            elif id(self.func.__code__) != self._func_code_id:
                # Be robust to dynamic reassignments of self.func.__code__
                self._func_code_info = None

        if self._func_code_info is None:
            # Cache the source code of self.func . Provided that get_func_code
            # (which should be called once on self) gets called in the process
            # in which self.func was defined, this caching mechanism prevents
            # undesired cache clearing when the cached function is called in
            # an environment where the introspection utilities get_func_code
            # relies on do not work (typically, in joblib child processes).
            # See #1035 for  more info
            # TODO (pierreglaser): do the same with get_func_name?
            self._func_code_info = get_func_code(self.func)
        return self._func_code_info

    def call_and_shelve(self, *args, **kwargs):
        """Call wrapped function, cache result and return a reference.

        This method returns a reference to the cached result instead of the
        result itself. The reference object is small and pickeable, allowing
        to send or store it easily. Call .get() on reference object to get
        result.

        Returns
        -------
        cached_result: MemorizedResult or NotMemorizedResult
            reference to the value returned by the wrapped function. The
            class "NotMemorizedResult" is used when there is no cache
            activated (e.g. location=None in Memory).
        """
        _, args_id, metadata = self._cached_call(args, kwargs, shelving=True)
        return MemorizedResult(self.store_backend, self.func, args_id,
                               metadata=metadata, verbose=self._verbose - 1,
                               timestamp=self.timestamp)

    def __call__(self, *args, **kwargs):
        return self._cached_call(args, kwargs)[0]

    def __getstate__(self):
        # Make sure self.func's source is introspected prior to being pickled -
        # code introspection utilities typically do not work inside child
        # processes
        _ = self.func_code_info

        # We don't store the timestamp when pickling, to avoid the hash
        # depending from it.
        state = self.__dict__.copy()
        state['timestamp'] = None

        # Invalidate the code id as id(obj) will be different in the child
        state['_func_code_id'] = None

        return state

    def check_call_in_cache(self, *args, **kwargs):
        """Check if function call is in the memory cache.

        Does not call the function or do any work besides func inspection
        and arg hashing.

        Returns
        -------
        is_call_in_cache: bool
            Whether or not the result of the function has been cached
            for the input arguments that have been passed.
        """
        func_id, args_id = self._get_output_identifiers(*args, **kwargs)
        return self.store_backend.contains_item((func_id, args_id))

    # ------------------------------------------------------------------------
    # Private interface
    # ------------------------------------------------------------------------

    def _get_argument_hash(self, *args, **kwargs):
        args_dict = filter_args(self.func, self.ignore, args, kwargs)
        hash_fn = functools.partial(hashing.hash,
                                    coerce_mmap=(self.mmap_mode is not None))
        args_hashes = tree_map(hash_fn, args_dict)
        args_hashes_flat, treedef = tree_flatten(args_hashes)
        if self._verbose > 50:
            info_str = "\n"
            info_str_elems = tree_map_with_path(lambda kp, val, val_hash: f"arg : {kp}\nvalue : {val}\nvalue_hash: {val_hash[:8]}={hashing.to_mnemonic(val_hash, n_words=2)}\n\n", args_dict, args_hashes)
            self.info(info_str + '\n'.join(tree_flatten(info_str_elems)[0]))
        return hashing.hash_any(''.join(args_hashes_flat) + str(treedef))

    def _get_output_identifiers(self, *args, **kwargs):
        """Return the func identifier and input parameter hash of a result."""
        func_id = _build_func_identifier(self.func)
        argument_hash = self._get_argument_hash(*args, **kwargs)
        return func_id, argument_hash

    def _hash_func(self):
        """Hash a function to key the online cache"""
        func_code_h = hash(getattr(self.func, '__code__', None))
        return id(self.func), hash(self.func), func_code_h

    def _write_func_code(self, func_code, first_line):
        """ Write the function code and the filename to a file.
        """
        # We store the first line because the filename and the function
        # name is not always enough to identify a function: people
        # sometimes have several functions named the same way in a
        # file. This is bad practice, but joblib should be robust to bad
        # practice.
        func_id = _build_func_identifier(self.func)
        func_code = u'%s %i\n%s' % (FIRST_LINE_TEXT, first_line, func_code)
        self.store_backend.store_cached_func_code([func_id], func_code)

        # Also store in the in-memory store of function hashes
        is_named_callable = False
        is_named_callable = (hasattr(self.func, '__name__') and
                             self.func.__name__ != '<lambda>')
        if is_named_callable:
            # Don't do this for lambda functions or strange callable
            # objects, as it ends up being too fragile
            func_hash = self._hash_func()
            try:
                _FUNCTION_HASHES[self.func] = func_hash
            except TypeError:
                # Some callable are not hashable
                pass

    def _check_previous_func_code(self, stacklevel=2):
        """
            stacklevel is the depth a which this function is called, to
            issue useful warnings to the user.
        """
        # First check if our function is in the in-memory store.
        # Using the in-memory store not only makes things faster, but it
        # also renders us robust to variations of the files when the
        # in-memory version of the code does not vary
        try:
            if self.func in _FUNCTION_HASHES:
                # We use as an identifier the id of the function and its
                # hash. This is more likely to falsely change than have hash
                # collisions, thus we are on the safe side.
                func_hash = self._hash_func()
                if func_hash == _FUNCTION_HASHES[self.func]:
                    return True
        except TypeError:
            # Some callables are not hashable
            pass

        # Here, we go through some effort to be robust to dynamically
        # changing code and collision. We cannot inspect.getsource
        # because it is not reliable when using IPython's magic "%run".
        func_code, source_file, first_line = self.func_code_info
        func_id = _build_func_identifier(self.func)

        try:
            old_func_code, old_first_line =\
                extract_first_line(
                    self.store_backend.get_cached_func_code([func_id]))
        except (IOError, OSError):  # some backend can also raise OSError
            self._write_func_code(func_code, first_line)
            return False
        if old_func_code == func_code:
            return True

        # We have differing code, is this because we are referring to
        # different functions, or because the function we are referring to has
        # changed?

        _, func_name = get_func_name(self.func, resolv_alias=False,
                                     win_characters=False)
        if old_first_line == first_line == -1 or func_name == '<lambda>':
            if not first_line == -1:
                func_description = ("{0} ({1}:{2})"
                                    .format(func_name, source_file,
                                            first_line))
            else:
                func_description = func_name
            warnings.warn(JobLibCollisionWarning(
                "Cannot detect name collisions for function '{0}'"
                .format(func_description)), stacklevel=stacklevel)

        # Fetch the code at the old location and compare it. If it is the
        # same than the code store, we have a collision: the code in the
        # file has not changed, but the name we have is pointing to a new
        # code block.
        if not old_first_line == first_line and source_file is not None:
            possible_collision = False
            if os.path.exists(source_file):
                _, func_name = get_func_name(self.func, resolv_alias=False)
                num_lines = len(func_code.split('\n'))
                with open_py_source(source_file) as f:
                    on_disk_func_code = f.readlines()[
                        old_first_line - 1:old_first_line - 1 + num_lines - 1]
                on_disk_func_code = ''.join(on_disk_func_code)
                possible_collision = (on_disk_func_code.rstrip() ==
                                      old_func_code.rstrip())
            else:
                possible_collision = source_file.startswith('<doctest ')
            if possible_collision:
                warnings.warn(JobLibCollisionWarning(
                    'Possible name collisions between functions '
                    "'%s' (%s:%i) and '%s' (%s:%i)" %
                    (func_name, source_file, old_first_line,
                     func_name, source_file, first_line)),
                    stacklevel=stacklevel)

        # The function has changed, wipe the cache directory.
        # XXX: Should be using warnings, and giving stacklevel
        if self._verbose > 10:
            _, func_name = get_func_name(self.func, resolv_alias=False)
            self.warn("Function {0} (identified by {1}) has changed"
                      ".".format(func_name, func_id))
        self.clear(warn=True)
        return False

    def clear(self, warn=True):
        """Empty the function's cache."""
        func_id = _build_func_identifier(self.func)

        if self._verbose > 0 and warn:
            self.warn("Clearing function cache identified by %s" % func_id)
        self.store_backend.clear_path([func_id, ])

        func_code, _, first_line = self.func_code_info
        self._write_func_code(func_code, first_line)

    def call(self, *args, **kwargs):
        """Force the execution of the function with the given arguments.

        The output values will be persisted, i.e., the cache will be updated
        with any new values.

        Parameters
        ----------
        *args: arguments
            The arguments.
        **kwargs: keyword arguments
            Keyword arguments.

        Returns
        -------
        output : object
            The output of the function call.
        metadata : dict
            The metadata associated with the call.
        """
        start_time = time.time()
        func_id, args_id = self._get_output_identifiers(*args, **kwargs)
        if self._verbose > 0:
            print(format_call(self.func, args, kwargs))
        output = self.func(*args, **kwargs)
        self.store_backend.dump_item(
            [func_id, args_id], output, verbose=self._verbose)

        duration = time.time() - start_time
        metadata = self._persist_input(duration, args, kwargs)

        if self._verbose > 0:
            _, name = get_func_name(self.func)
            msg = '%s - %s' % (name, format_time(duration))
            print(max(0, (80 - len(msg))) * '_' + msg)
        return output, metadata

    def _persist_input(self, duration, args, kwargs, this_duration_limit=0.5):
        """ Save a small summary of the call using json format in the
            output directory.

            output_dir: string
                directory where to write metadata.

            duration: float
                time taken by hashing input arguments, calling the wrapped
                function and persisting its output.

            args, kwargs: list and dict
                input arguments for wrapped function

            this_duration_limit: float
                Max execution time for this function before issuing a warning.
        """
        start_time = time.time()
        argument_dict = filter_args(self.func, self.ignore,
                                    args, kwargs)

        input_repr = dict((k, repr(v)) for k, v in argument_dict.items())
        # This can fail due to race-conditions with multiple
        # concurrent joblibs removing the file or the directory
        metadata = {
            "duration": duration, "input_args": input_repr, "time": start_time,
        }

        func_id, args_id = self._get_output_identifiers(*args, **kwargs)
        self.store_backend.store_metadata([func_id, args_id], metadata)

        this_duration = time.time() - start_time
        if this_duration > this_duration_limit:
            # This persistence should be fast. It will not be if repr() takes
            # time and its output is large, because json.dump will have to
            # write a large file. This should not be an issue with numpy arrays
            # for which repr() always output a short representation, but can
            # be with complex dictionaries. Fixing the problem should be a
            # matter of replacing repr() above by something smarter.
            warnings.warn("Persisting input arguments took %.2fs to run."
                          "If this happens often in your code, it can cause "
                          "performance problems "
                          "(results will be correct in all cases). "
                          "The reason for this is probably some large input "
                          "arguments for a wrapped function."
                          % this_duration, stacklevel=5)
        return metadata

    # ------------------------------------------------------------------------
    # Private `object` interface
    # ------------------------------------------------------------------------

    def __repr__(self):
        return '{class_name}(func={func}, location={location})'.format(
            class_name=self.__class__.__name__,
            func=self.func,
            location=self.store_backend.location,)


###############################################################################
# class `Memory`
###############################################################################
class Memory(Logger):
    """ A context object for caching a function's return value each time it
        is called with the same input arguments.

        All values are cached on the filesystem, in a deep directory
        structure.

        Read more in the :ref:`User Guide <memory>`.

        Parameters
        ----------
        location: str, pathlib.Path or None
            The path of the base directory to use as a data store
            or None. If None is given, no caching is done and
            the Memory object is completely transparent. This option
            replaces cachedir since version 0.12.

        backend: str, optional
            Type of store backend for reading/writing cache files.
            Default: 'local'.
            The 'local' backend is using regular filesystem operations to
            manipulate data (open, mv, etc) in the backend.

        mmap_mode: {None, 'r+', 'r', 'w+', 'c'}, optional
            The memmapping mode used when loading from cache
            numpy arrays. See numpy.load for the meaning of the
            arguments.

        compress: boolean, or integer, optional
            Whether to zip the stored data on disk. If an integer is
            given, it should be between 1 and 9, and sets the amount
            of compression. Note that compressed arrays cannot be
            read by memmapping.

        verbose: int, optional
            Verbosity flag, controls the debug messages that are issued
            as functions are evaluated.

        bytes_limit: int | str, optional
            Limit in bytes of the size of the cache. By default, the size of
            the cache is unlimited. When reducing the size of the cache,
            ``joblib`` keeps the most recently accessed items first. If a
            str is passed, it is converted to a number of bytes using units
            { K | M | G} for kilo, mega, giga.

            **Note:** You need to call :meth:`joblib.Memory.reduce_size` to
            actually reduce the cache size to be less than ``bytes_limit``.

            **Note:** This argument has been deprecated. One should give the
            value of ``bytes_limit`` directly in
            :meth:`joblib.Memory.reduce_size`.

        backend_options: dict, optional
            Contains a dictionary of named parameters used to configure
            the store backend.
    """
    # ------------------------------------------------------------------------
    # Public interface
    # ------------------------------------------------------------------------

    def __init__(self, location=None, backend='local',
                 mmap_mode=None, compress=False, verbose=1, bytes_limit=None,
                 backend_options=None):
        Logger.__init__(self)
        self._verbose = verbose
        self.mmap_mode = mmap_mode
        self.timestamp = time.time()
        if bytes_limit is not None:
            warnings.warn(
                "bytes_limit argument has been deprecated. It will be removed "
                "in version 1.5. Please pass its value directly to "
                "Memory.reduce_size.",
                category=DeprecationWarning
            )
        self.bytes_limit = bytes_limit
        self.backend = backend
        self.compress = compress
        if backend_options is None:
            backend_options = {}
        self.backend_options = backend_options

        if compress and mmap_mode is not None:
            warnings.warn('Compressed results cannot be memmapped',
                          stacklevel=2)

        self.location = location
        if isinstance(location, str):
            location = os.path.join(location, 'joblib')

        self.store_backend = _store_backend_factory(
            backend, location, verbose=self._verbose,
            backend_options=dict(compress=compress, mmap_mode=mmap_mode,
                                 **backend_options))

    def cache(self, func=None, ignore=None, verbose=None, mmap_mode=False,
              cache_validation_callback=None):
        """ Decorates the given function func to only compute its return
            value for input arguments not cached on disk.

            Parameters
            ----------
            func: callable, optional
                The function to be decorated
            ignore: list of strings
                A list of arguments name to ignore in the hashing
            verbose: integer, optional
                The verbosity mode of the function. By default that
                of the memory object is used.
            mmap_mode: {None, 'r+', 'r', 'w+', 'c'}, optional
                The memmapping mode used when loading from cache
                numpy arrays. See numpy.load for the meaning of the
                arguments. By default that of the memory object is used.
            cache_validation_callback: callable, optional
                Callable to validate whether or not the cache is valid. When
                the cached function is called with arguments for which a cache
                exists, this callable is called with the metadata of the cached
                result as its sole argument. If it returns True, then the
                cached result is returned, else the cache for these arguments
                is cleared and recomputed.

            Returns
            -------
            decorated_func: MemorizedFunc object
                The returned object is a MemorizedFunc object, that is
                callable (behaves like a function), but offers extra
                methods for cache lookup and management. See the
                documentation for :class:`joblib.memory.MemorizedFunc`.
        """
        if (cache_validation_callback is not None and
                not callable(cache_validation_callback)):
            raise ValueError(
                "cache_validation_callback needs to be callable. "
                f"Got {cache_validation_callback}."
            )
        if func is None:
            # Partial application, to be able to specify extra keyword
            # arguments in decorators
            return functools.partial(
                self.cache, ignore=ignore,
                mmap_mode=mmap_mode,
                verbose=verbose,
                cache_validation_callback=cache_validation_callback
            )
        if self.store_backend is None:
            return NotMemorizedFunc(func)
        if verbose is None:
            verbose = self._verbose
        if mmap_mode is False:
            mmap_mode = self.mmap_mode
        if isinstance(func, MemorizedFunc):
            func = func.func
        return MemorizedFunc(
            func, location=self.store_backend, backend=self.backend,
            ignore=ignore, mmap_mode=mmap_mode, compress=self.compress,
            verbose=verbose, timestamp=self.timestamp,
            cache_validation_callback=cache_validation_callback
        )

    def clear(self, warn=True):
        """ Erase the complete cache directory.
        """
        if warn:
            self.warn('Flushing completely the cache')
        if self.store_backend is not None:
            self.store_backend.clear()

            # As the cache is completely clear, make sure the _FUNCTION_HASHES
            # cache is also reset. Else, for a function that is present in this
            # table, results cached after this clear will be have cache miss
            # as the function code is not re-written.
            _FUNCTION_HASHES.clear()

    def reduce_size(self, bytes_limit=None, items_limit=None, age_limit=None):
        """Remove cache elements to make the cache fit its limits.

        The limitation can impose that the cache size fits in ``bytes_limit``,
        that the number of cache items is no more than ``items_limit``, and
        that all files in cache are not older than ``age_limit``.

        Parameters
        ----------
        bytes_limit: int | str, optional
            Limit in bytes of the size of the cache. By default, the size of
            the cache is unlimited. When reducing the size of the cache,
            ``joblib`` keeps the most recently accessed items first. If a
            str is passed, it is converted to a number of bytes using units
            { K | M | G} for kilo, mega, giga.

        items_limit: int, optional
            Number of items to limit the cache to.  By default, the number of
            items in the cache is unlimited.  When reducing the size of the
            cache, ``joblib`` keeps the most recently accessed items first.

        age_limit: datetime.timedelta, optional
            Maximum age of items to limit the cache to.  When reducing the size
            of the cache, any items last accessed more than the given length of
            time ago are deleted.
        """
        if bytes_limit is None:
            bytes_limit = self.bytes_limit

        if self.store_backend is None:
            # No cached results, this function does nothing.
            return

        if bytes_limit is None and items_limit is None and age_limit is None:
            # No limitation to impose, returning
            return

        # Defers the actual limits enforcing to the store backend.
        self.store_backend.enforce_store_limits(
            bytes_limit, items_limit, age_limit
        )

    def eval(self, func, *args, **kwargs):
        """ Eval function func with arguments `*args` and `**kwargs`,
            in the context of the memory.

            This method works similarly to the builtin `apply`, except
            that the function is called only if the cache is not
            up to date.

        """
        if self.store_backend is None:
            return func(*args, **kwargs)
        return self.cache(func)(*args, **kwargs)

    def notebook_cache(self, module_name, **mem_kwargs):
        """Decorator for caching functions in Jupyter notebooks with proper module handling.
        
        This method creates a decorator that modifies the function's __module__ and 
        __qualname__ attributes to ensure proper caching behavior in Jupyter notebooks
        where module names may not be consistent.
        
        Parameters
        ----------
        module_name : str
            The module name to assign to the cached function. This should be 
            consistent across notebook sessions.
        **mem_kwargs : dict
            Additional keyword arguments to pass to the cache method (e.g., ignore, 
            verbose, mmap_mode, cache_validation_callback).
            
        Returns
        -------
        decorator : callable
            A decorator function that can be applied to functions.
            
        Examples
        --------
        >>> from pathlib import Path
        >>> mem = Memory(CACHE_DIR)
        >>> module_name = Path(globals()["__vsc_ipynb_file__"]).stem if "__vsc_ipynb_file__" in globals() else "notebook"
        >>> @mem.notebook_cache(module_name=module_name, ignore=['sim'], verbose=10)
        ... def my_func(sim=None):
        ...     # expensive computation
        ...     return result
        
        References
        ----------
        Based on solution from: https://stackoverflow.com/questions/75202475/joblib-persistence-across-sessions-machines/
        """
        def cache_(f):
            f.__module__ = module_name
            f.__qualname__ = f.__name__
            return self.cache(f, **mem_kwargs)
        return cache_

    # ------------------------------------------------------------------------
    # Private `object` interface
    # ------------------------------------------------------------------------

    def __repr__(self):
        return '{class_name}(location={location})'.format(
            class_name=self.__class__.__name__,
            location=(None if self.store_backend is None
                      else self.store_backend.location))

    def __getstate__(self):
        """ We don't store the timestamp when pickling, to avoid the hash
            depending from it.
        """
        state = self.__dict__.copy()
        state['timestamp'] = None
        return state


###############################################################################
# cache_validation_callback helpers
###############################################################################

def expires_after(days=0, seconds=0, microseconds=0, milliseconds=0, minutes=0,
                  hours=0, weeks=0):
    """Helper cache_validation_callback to force recompute after a duration.

    Parameters
    ----------
    days, seconds, microseconds, milliseconds, minutes, hours, weeks: numbers
        argument passed to a timedelta.
    """
    delta = timedelta(
        days=days, seconds=seconds, microseconds=microseconds,
        milliseconds=milliseconds, minutes=minutes, hours=hours, weeks=weeks
    )

    def cache_validation_callback(metadata):
        computation_age = time.time() - metadata['time']
        return computation_age < delta.total_seconds()

    return cache_validation_callback

<<<<<<< HEAD
=======
if __name__ == "__main__":
    # run: python -m joblib.memory
    import logging, tempfile
    from joblib.memory import Memory

    # Configure root logger to display info messages
    logging.basicConfig(level=logging.INFO)

    def _test_hashing_verbose(a, b=dict()):
        """Sample function to test hashing verbosity"""
        return a * b['c']

    print("=== Testing hashing verbosity ===")
    with tempfile.TemporaryDirectory() as tmpdir:
        # Create a Memory with high verbosity to trigger detailed hash information
        mem = Memory(location=tmpdir, verbose=60)
        cached = mem.cache(_test_hashing_verbose, verbose=60)
        print("First call (should display detailed hash info):")
        result = cached(1, b=dict(c=2, d=None, e="a", f=False))
        print("Result:", result)
>>>>>>> dafe20f2
<|MERGE_RESOLUTION|>--- conflicted
+++ resolved
@@ -1248,8 +1248,6 @@
 
     return cache_validation_callback
 
-<<<<<<< HEAD
-=======
 if __name__ == "__main__":
     # run: python -m joblib.memory
     import logging, tempfile
@@ -1269,5 +1267,4 @@
         cached = mem.cache(_test_hashing_verbose, verbose=60)
         print("First call (should display detailed hash info):")
         result = cached(1, b=dict(c=2, d=None, e="a", f=False))
-        print("Result:", result)
->>>>>>> dafe20f2
+        print("Result:", result)