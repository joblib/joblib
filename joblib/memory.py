--- conflicted
+++ resolved
@@ -977,20 +977,6 @@
 
     Read more in the :ref:`User Guide <memory>`.
 
-<<<<<<< HEAD
-        Parameters
-        ----------
-        location: str, pathlib.Path or None
-            The path of the base directory to use as a data store
-            or None. If None is given, no caching is done and
-            the Memory object is completely transparent. This option
-            replaces cachedir since version 0.12.
-
-        backend: str, optional, default='local'
-            Type of store backend for reading/writing cache files.
-            The 'local' backend is using regular filesystem operations to
-            manipulate data (open, mv, etc) in the backend.
-=======
     Parameters
     ----------
     location: str, pathlib.Path or None
@@ -998,11 +984,9 @@
         or None. If None is given, no caching is done and
         the Memory object is completely transparent. This option
         replaces cachedir since version 0.12.
->>>>>>> 6066109b
-
-    backend: str, optional
+
+    backend: str, optional, default='local'
         Type of store backend for reading/writing cache files.
-        Default: 'local'.
         The 'local' backend is using regular filesystem operations to
         manipulate data (open, mv, etc) in the backend.
 
