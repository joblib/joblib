"""Storage providers backends for Memory caching."""

import collections
import datetime
import json
import operator
import os
import os.path
import re
import shutil
import threading
import time
import warnings
<<<<<<< HEAD
import collections
import operator
import threading
import socket
=======
>>>>>>> 389daf20
from abc import ABCMeta, abstractmethod
from pickle import PicklingError

from . import numpy_pickle
from .backports import concurrency_safe_rename
from .disk import memstr_to_bytes, mkdirp, rm_subdirs
from .logger import format_time

CacheItemInfo = collections.namedtuple("CacheItemInfo", "path size last_access")


class CacheWarning(Warning):
    """Warning to capture dump failures except for PicklingError."""

    pass


def concurrency_safe_write(object_to_write, filename, write_func):
    """Writes an object into a unique file in a concurrency-safe way."""
    hostname = socket.getfqdn()
    thread_id = id(threading.current_thread())
<<<<<<< HEAD
    temporary_filename = '{}.hostname-{}-thread-{}-pid-{}'.format(
        filename, hostname, thread_id, os.getpid())
=======
    temporary_filename = "{}.thread-{}-pid-{}".format(filename, thread_id, os.getpid())
>>>>>>> 389daf20
    write_func(object_to_write, temporary_filename)

    return temporary_filename


class StoreBackendBase(metaclass=ABCMeta):
    """Helper Abstract Base Class which defines all methods that
    a StorageBackend must implement."""

    location = None

    @abstractmethod
    def _open_item(self, f, mode):
        """Opens an item on the store and return a file-like object.

        This method is private and only used by the StoreBackendMixin object.

        Parameters
        ----------
        f: a file-like object
            The file-like object where an item is stored and retrieved
        mode: string, optional
            the mode in which the file-like object is opened allowed valued are
            'rb', 'wb'

        Returns
        -------
        a file-like object
        """

    @abstractmethod
    def _item_exists(self, location):
        """Checks if an item location exists in the store.

        This method is private and only used by the StoreBackendMixin object.

        Parameters
        ----------
        location: string
            The location of an item. On a filesystem, this corresponds to the
            absolute path, including the filename, of a file.

        Returns
        -------
        True if the item exists, False otherwise
        """

    @abstractmethod
    def _move_item(self, src, dst):
        """Moves an item from src to dst in the store.

        This method is private and only used by the StoreBackendMixin object.

        Parameters
        ----------
        src: string
            The source location of an item
        dst: string
            The destination location of an item
        """

    @abstractmethod
    def create_location(self, location):
        """Creates a location on the store.

        Parameters
        ----------
        location: string
            The location in the store. On a filesystem, this corresponds to a
            directory.
        """

    @abstractmethod
    def clear_location(self, location):
        """Clears a location on the store.

        Parameters
        ----------
        location: string
            The location in the store. On a filesystem, this corresponds to a
            directory or a filename absolute path
        """

    @abstractmethod
    def get_items(self):
        """Returns the whole list of items available in the store.

        Returns
        -------
        The list of items identified by their ids (e.g filename in a
        filesystem).
        """

    @abstractmethod
    def configure(self, location, verbose=0, backend_options=dict()):
        """Configures the store.

        Parameters
        ----------
        location: string
            The base location used by the store. On a filesystem, this
            corresponds to a directory.
        verbose: int
            The level of verbosity of the store
        backend_options: dict
            Contains a dictionary of named parameters used to configure the
            store backend.
        """


class StoreBackendMixin(object):
    """Class providing all logic for managing the store in a generic way.

    The StoreBackend subclass has to implement 3 methods: create_location,
    clear_location and configure. The StoreBackend also has to provide
    a private _open_item, _item_exists and _move_item methods. The _open_item
    method has to have the same signature as the builtin open and return a
    file-like object.
    """

    def load_item(self, call_id, verbose=1, timestamp=None, metadata=None):
        """Load an item from the store given its id as a list of str."""
        full_path = os.path.join(self.location, *call_id)

        if verbose > 1:
            ts_string = (
                "{: <16}".format(format_time(time.time() - timestamp))
                if timestamp is not None
                else ""
            )
            signature = os.path.basename(call_id[0])
            if metadata is not None and "input_args" in metadata:
                kwargs = ", ".join(
                    "{}={}".format(*item) for item in metadata["input_args"].items()
                )
                signature += "({})".format(kwargs)
            msg = "[Memory]{}: Loading {}".format(ts_string, signature)
            if verbose < 10:
                print("{0}...".format(msg))
            else:
                print("{0} from {1}".format(msg, full_path))

        mmap_mode = None if not hasattr(self, "mmap_mode") else self.mmap_mode

        filename = os.path.join(full_path, "output.pkl")
        if not self._item_exists(filename):
            raise KeyError(
                "Non-existing item (may have been "
                "cleared).\nFile %s does not exist" % filename
            )

        # file-like object cannot be used when mmap_mode is set
        if mmap_mode is None:
            with self._open_item(filename, "rb") as f:
                item = numpy_pickle.load(f)
        else:
            item = numpy_pickle.load(filename, mmap_mode=mmap_mode)
        return item

    def dump_item(self, call_id, item, verbose=1):
        """Dump an item in the store at the id given as a list of str."""
        try:
            item_path = os.path.join(self.location, *call_id)
            if not self._item_exists(item_path):
                self.create_location(item_path)
            filename = os.path.join(item_path, "output.pkl")
            if verbose > 10:
                print("Persisting in %s" % item_path)

            def write_func(to_write, dest_filename):
                with self._open_item(dest_filename, "wb") as f:
                    try:
                        numpy_pickle.dump(to_write, f, compress=self.compress)
                    except PicklingError as e:
                        # TODO(1.5) turn into error
                        warnings.warn(
                            "Unable to cache to disk: failed to pickle "
                            "output. In version 1.5 this will raise an "
                            f"exception. Exception: {e}.",
                            FutureWarning,
                        )

            self._concurrency_safe_write(item, filename, write_func)
        except Exception as e:  # noqa: E722
            warnings.warn(
                "Unable to cache to disk. Possibly a race condition in the "
                f"creation of the directory. Exception: {e}.",
                CacheWarning,
            )

    def clear_item(self, call_id):
        """Clear the item at the id, given as a list of str."""
        item_path = os.path.join(self.location, *call_id)
        if self._item_exists(item_path):
            self.clear_location(item_path)

    def contains_item(self, call_id):
        """Check if there is an item at the id, given as a list of str."""
        item_path = os.path.join(self.location, *call_id)
        filename = os.path.join(item_path, "output.pkl")

        return self._item_exists(filename)

    def get_item_info(self, call_id):
        """Return information about item."""
        return {"location": os.path.join(self.location, *call_id)}

    def get_metadata(self, call_id):
        """Return actual metadata of an item."""
        try:
            item_path = os.path.join(self.location, *call_id)
            filename = os.path.join(item_path, "metadata.json")
            with self._open_item(filename, "rb") as f:
                return json.loads(f.read().decode("utf-8"))
        except:  # noqa: E722
            return {}

    def store_metadata(self, call_id, metadata):
        """Store metadata of a computation."""
        try:
            item_path = os.path.join(self.location, *call_id)
            self.create_location(item_path)
            filename = os.path.join(item_path, "metadata.json")

            def write_func(to_write, dest_filename):
                with self._open_item(dest_filename, "wb") as f:
                    f.write(json.dumps(to_write).encode("utf-8"))

            self._concurrency_safe_write(metadata, filename, write_func)
        except:  # noqa: E722
            pass

    def contains_path(self, call_id):
        """Check cached function is available in store."""
        func_path = os.path.join(self.location, *call_id)
        return self.object_exists(func_path)

    def clear_path(self, call_id):
        """Clear all items with a common path in the store."""
        func_path = os.path.join(self.location, *call_id)
        if self._item_exists(func_path):
            self.clear_location(func_path)

    def store_cached_func_code(self, call_id, func_code=None):
        """Store the code of the cached function."""
        func_path = os.path.join(self.location, *call_id)
        if not self._item_exists(func_path):
            self.create_location(func_path)

        if func_code is not None:
            filename = os.path.join(func_path, "func_code.py")
            with self._open_item(filename, "wb") as f:
                f.write(func_code.encode("utf-8"))

    def get_cached_func_code(self, call_id):
        """Store the code of the cached function."""
        filename = os.path.join(self.location, *call_id, "func_code.py")
        try:
            with self._open_item(filename, "rb") as f:
                return f.read().decode("utf-8")
        except:  # noqa: E722
            raise

    def get_cached_func_info(self, call_id):
        """Return information related to the cached function if it exists."""
        return {"location": os.path.join(self.location, *call_id)}

    def clear(self):
        """Clear the whole store content."""
        self.clear_location(self.location)

    def enforce_store_limits(self, bytes_limit, items_limit=None, age_limit=None):
        """
        Remove the store's oldest files to enforce item, byte, and age limits.
        """
        items_to_delete = self._get_items_to_delete(bytes_limit, items_limit, age_limit)

        for item in items_to_delete:
            if self.verbose > 10:
                print("Deleting item {0}".format(item))
            try:
                self.clear_location(item.path)
            except OSError:
                # Even with ignore_errors=True shutil.rmtree can raise OSError
                # with:
                # [Errno 116] Stale file handle if another process has deleted
                # the folder already.
                pass

    def _get_items_to_delete(self, bytes_limit, items_limit=None, age_limit=None):
        """
        Get items to delete to keep the store under size, file, & age limits.
        """
        if isinstance(bytes_limit, str):
            bytes_limit = memstr_to_bytes(bytes_limit)

        items = self.get_items()
        if not items:
            return []

        size = sum(item.size for item in items)

        if bytes_limit is not None:
            to_delete_size = size - bytes_limit
        else:
            to_delete_size = 0

        if items_limit is not None:
            to_delete_items = len(items) - items_limit
        else:
            to_delete_items = 0

        if age_limit is not None:
            older_item = min(item.last_access for item in items)
            if age_limit.total_seconds() < 0:
                raise ValueError("age_limit has to be a positive timedelta")
            deadline = datetime.datetime.now() - age_limit
        else:
            deadline = None

        if (
            to_delete_size <= 0
            and to_delete_items <= 0
            and (deadline is None or older_item > deadline)
        ):
            return []

        # We want to delete first the cache items that were accessed a
        # long time ago
        items.sort(key=operator.attrgetter("last_access"))

        items_to_delete = []
        size_so_far = 0
        items_so_far = 0

        for item in items:
            if (
                (size_so_far >= to_delete_size)
                and items_so_far >= to_delete_items
                and (deadline is None or deadline < item.last_access)
            ):
                break

            items_to_delete.append(item)
            size_so_far += item.size
            items_so_far += 1

        return items_to_delete

    def _concurrency_safe_write(self, to_write, filename, write_func):
        """Writes an object into a file in a concurrency-safe way."""
        temporary_filename = concurrency_safe_write(to_write, filename, write_func)
        self._move_item(temporary_filename, filename)

    def __repr__(self):
        """Printable representation of the store location."""
        return '{class_name}(location="{location}")'.format(
            class_name=self.__class__.__name__, location=self.location
        )


class FileSystemStoreBackend(StoreBackendBase, StoreBackendMixin):
    """A StoreBackend used with local or network file systems."""

    _open_item = staticmethod(open)
    _item_exists = staticmethod(os.path.exists)
    _move_item = staticmethod(concurrency_safe_rename)

    def clear_location(self, location):
        """Delete location on store."""
        if location == self.location:
            rm_subdirs(location)
        else:
            shutil.rmtree(location, ignore_errors=True)

    def create_location(self, location):
        """Create object location on store"""
        mkdirp(location)

    def get_items(self):
        """Returns the whole list of items available in the store."""
        items = []

        for dirpath, _, filenames in os.walk(self.location):
            is_cache_hash_dir = re.match("[a-f0-9]{32}", os.path.basename(dirpath))

            if is_cache_hash_dir:
                output_filename = os.path.join(dirpath, "output.pkl")
                try:
                    last_access = os.path.getatime(output_filename)
                except OSError:
                    try:
                        last_access = os.path.getatime(dirpath)
                    except OSError:
                        # The directory has already been deleted
                        continue

                last_access = datetime.datetime.fromtimestamp(last_access)
                try:
                    full_filenames = [os.path.join(dirpath, fn) for fn in filenames]
                    dirsize = sum(os.path.getsize(fn) for fn in full_filenames)
                except OSError:
                    # Either output_filename or one of the files in
                    # dirpath does not exist any more. We assume this
                    # directory is being cleaned by another process already
                    continue

                items.append(CacheItemInfo(dirpath, dirsize, last_access))

        return items

    def configure(self, location, verbose=1, backend_options=None):
        """Configure the store backend.

        For this backend, valid store options are 'compress' and 'mmap_mode'
        """
        if backend_options is None:
            backend_options = {}

        # setup location directory
        self.location = location
        if not os.path.exists(self.location):
            mkdirp(self.location)

        # item can be stored compressed for faster I/O
        self.compress = backend_options.get("compress", False)

        # FileSystemStoreBackend can be used with mmap_mode options under
        # certain conditions.
        mmap_mode = backend_options.get("mmap_mode")
        if self.compress and mmap_mode is not None:
            warnings.warn(
                "Compressed items cannot be memmapped in a "
                "filesystem store. Option will be ignored.",
                stacklevel=2,
            )

        self.mmap_mode = mmap_mode
        self.verbose = verbose<|MERGE_RESOLUTION|>--- conflicted
+++ resolved
@@ -8,16 +8,10 @@
 import os.path
 import re
 import shutil
-import threading
 import time
 import warnings
-<<<<<<< HEAD
-import collections
-import operator
 import threading
 import socket
-=======
->>>>>>> 389daf20
 from abc import ABCMeta, abstractmethod
 from pickle import PicklingError
 
@@ -39,12 +33,8 @@
     """Writes an object into a unique file in a concurrency-safe way."""
     hostname = socket.getfqdn()
     thread_id = id(threading.current_thread())
-<<<<<<< HEAD
     temporary_filename = '{}.hostname-{}-thread-{}-pid-{}'.format(
         filename, hostname, thread_id, os.getpid())
-=======
-    temporary_filename = "{}.thread-{}-pid-{}".format(filename, thread_id, os.getpid())
->>>>>>> 389daf20
     write_func(object_to_write, temporary_filename)
 
     return temporary_filename
