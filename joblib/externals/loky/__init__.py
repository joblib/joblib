--- conflicted
+++ resolved
@@ -22,8 +22,4 @@
            "wrap_non_picklable_objects", "set_loky_pickler"]
 
 
-<<<<<<< HEAD
-__version__ = '2.6.1.dev0'
-=======
-__version__ = '2.7.0'
->>>>>>> d0a087ff
+__version__ = '2.7.0'