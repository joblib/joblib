"""Utilities for fast persistence of big data, with optional compression."""

# Author: Gael Varoquaux <gael dot varoquaux at normalesup dot org>
# Copyright (c) 2009 Gael Varoquaux
# License: BSD Style, 3 clauses.

import pickle
import os
import warnings
<<<<<<< HEAD
import io

try:
    from pathlib import Path
except ImportError:
    Path = None
=======
from pathlib import Path
>>>>>>> a824f126

from .compressor import lz4, LZ4_NOT_INSTALLED_ERROR
from .compressor import _COMPRESSORS, register_compressor, BinaryZlibFile
from .compressor import (ZlibCompressorWrapper, GzipCompressorWrapper,
                         BZ2CompressorWrapper, LZMACompressorWrapper,
                         XZCompressorWrapper, LZ4CompressorWrapper)
from .numpy_pickle_utils import Unpickler, Pickler
from .numpy_pickle_utils import _read_fileobject, _write_fileobject
from .numpy_pickle_utils import _read_bytes, BUFFER_SIZE
from .numpy_pickle_utils import _ensure_native_byte_order
from .numpy_pickle_compat import load_compatibility
from .numpy_pickle_compat import NDArrayWrapper
# For compatibility with old versions of joblib, we need ZNDArrayWrapper
# to be visible in the current namespace.
# Explicitly skipping next line from flake8 as it triggers an F401 warning
# which we don't care.
from .numpy_pickle_compat import ZNDArrayWrapper  # noqa
from .backports import make_memmap

# Register supported compressors
register_compressor('zlib', ZlibCompressorWrapper())
register_compressor('gzip', GzipCompressorWrapper())
register_compressor('bz2', BZ2CompressorWrapper())
register_compressor('lzma', LZMACompressorWrapper())
register_compressor('xz', XZCompressorWrapper())
register_compressor('lz4', LZ4CompressorWrapper())


###############################################################################
# Utility objects for persistence.

NUMPY_ARRAY_ALIGNMENT_BYTES = 16


class NumpyArrayWrapper(object):
    """An object to be persisted instead of numpy arrays.

    This object is used to hack into the pickle machinery and read numpy
    array data from our custom persistence format.
    More precisely, this object is used for:
    * carrying the information of the persisted array: subclass, shape, order,
    dtype. Those ndarray metadata are used to correctly reconstruct the array
    with low level numpy functions.
    * determining if memmap is allowed on the array.
    * reading the array bytes from a file.
    * reading the array using memorymap from a file.
    * writing the array bytes to a file.

    Attributes
    ----------
    subclass: numpy.ndarray subclass
        Determine the subclass of the wrapped array.
    shape: numpy.ndarray shape
        Determine the shape of the wrapped array.
    order: {'C', 'F'}
        Determine the order of wrapped array data. 'C' is for C order, 'F' is
        for fortran order.
    dtype: numpy.ndarray dtype
        Determine the data type of the wrapped array.
    allow_mmap: bool
        Determine if memory mapping is allowed on the wrapped array.
        Default: False.
    """

    def __init__(self, subclass, shape, order, dtype, allow_mmap=False):
        """Constructor. Store the useful information for later."""
        self.subclass = subclass
        self.shape = shape
        self.order = order
        self.dtype = dtype
        self.allow_mmap = allow_mmap

    def write_array(self, array, pickler):
        """Write array bytes to pickler file handle.

        This function is an adaptation of the numpy write_array function
        available in version 1.10.1 in numpy/lib/format.py.
        """
        # Set buffer size to 16 MiB to hide the Python loop overhead.
        buffersize = max(16 * 1024 ** 2 // array.itemsize, 1)
        if array.dtype.hasobject:
            # We contain Python objects so we cannot write out the data
            # directly. Instead, we will pickle it out with version 2 of the
            # pickle protocol.
            pickle.dump(array, pickler.file_handle, protocol=2)
        else:
            try:
                current_pos = pickler.file_handle.tell()
                alignment = current_pos % NUMPY_ARRAY_ALIGNMENT_BYTES

                if alignment != 0:
                    padding = b' ' * (NUMPY_ARRAY_ALIGNMENT_BYTES - alignment)
                    pickler.file_handle.write(padding)
            except io.UnsupportedOperation:
                # TODO log something somewhere?
                pass

            for chunk in pickler.np.nditer(array,
                                           flags=['external_loop',
                                                  'buffered',
                                                  'zerosize_ok'],
                                           buffersize=buffersize,
                                           order=self.order):
                pickler.file_handle.write(chunk.tobytes('C'))

    def read_array(self, unpickler):
        """Read array from unpickler file handle.

        This function is an adaptation of the numpy read_array function
        available in version 1.10.1 in numpy/lib/format.py.
        """
        if len(self.shape) == 0:
            count = 1
        else:
            # joblib issue #859: we cast the elements of self.shape to int64 to
            # prevent a potential overflow when computing their product.
            shape_int64 = [unpickler.np.int64(x) for x in self.shape]
            count = unpickler.np.multiply.reduce(shape_int64)
        # Now read the actual data.
        if self.dtype.hasobject:
            # The array contained Python objects. We need to unpickle the data.
            array = pickle.load(unpickler.file_handle)
        else:
            try:
                current_pos = unpickler.file_handle.tell()
                alignment = current_pos % NUMPY_ARRAY_ALIGNMENT_BYTES

                # peek not supported in io.BytesIO ...
                current_byte = unpickler.file_handle.read(1)
                unpickler.file_handle.seek(current_pos)

                if alignment != 0 and current_byte == b' ':
                    padding_length = NUMPY_ARRAY_ALIGNMENT_BYTES - alignment
                    unpickler.file_handle.seek(current_pos + padding_length)
            except io.UnsupportedOperation:
                # TODO log something somewhere?
                pass

            # This is not a real file. We have to read it the
            # memory-intensive way.
            # crc32 module fails on reads greater than 2 ** 32 bytes,
            # breaking large reads from gzip streams. Chunk reads to
            # BUFFER_SIZE bytes to avoid issue and reduce memory overhead
            # of the read. In non-chunked case count < max_read_count, so
            # only one read is performed.
            max_read_count = BUFFER_SIZE // min(BUFFER_SIZE,
                                                self.dtype.itemsize)

            array = unpickler.np.empty(count, dtype=self.dtype)
            for i in range(0, count, max_read_count):
                read_count = min(max_read_count, count - i)
                read_size = int(read_count * self.dtype.itemsize)
                data = _read_bytes(unpickler.file_handle,
                                   read_size, "array data")
                array[i:i + read_count] = \
                    unpickler.np.frombuffer(data, dtype=self.dtype,
                                            count=read_count)
                del data

            if self.order == 'F':
                array.shape = self.shape[::-1]
                array = array.transpose()
            else:
                array.shape = self.shape

        # Detect byte order mis-match and swap as needed.
        return _ensure_native_byte_order(array)

    def read_mmap(self, unpickler):
        """Read an array using numpy memmap."""
        current_pos = unpickler.file_handle.tell()
        offset = current_pos
        alignment = current_pos % NUMPY_ARRAY_ALIGNMENT_BYTES

        # peek not supported in io.BytesIO ...
        current_byte = unpickler.file_handle.read(1)
        unpickler.file_handle.seek(current_pos)

        if alignment != 0 and current_byte == b' ':
            padding_length = NUMPY_ARRAY_ALIGNMENT_BYTES - alignment
            offset += padding_length

        if unpickler.mmap_mode == 'w+':
            unpickler.mmap_mode = 'r+'

        marray = make_memmap(unpickler.filename,
                             dtype=self.dtype,
                             shape=self.shape,
                             order=self.order,
                             mode=unpickler.mmap_mode,
                             offset=offset)
        # update the offset so that it corresponds to the end of the read array
        unpickler.file_handle.seek(offset + marray.nbytes)

        return marray

    def read(self, unpickler):
        """Read the array corresponding to this wrapper.

        Use the unpickler to get all information to correctly read the array.

        Parameters
        ----------
        unpickler: NumpyUnpickler

        Returns
        -------
        array: numpy.ndarray

        """
        # When requested, only use memmap mode if allowed.
        if unpickler.mmap_mode is not None and self.allow_mmap:
            array = self.read_mmap(unpickler)
        else:
            array = self.read_array(unpickler)

        # Manage array subclass case
        if (hasattr(array, '__array_prepare__') and
            self.subclass not in (unpickler.np.ndarray,
                                  unpickler.np.memmap)):
            # We need to reconstruct another subclass
            new_array = unpickler.np.core.multiarray._reconstruct(
                self.subclass, (0,), 'b')
            return new_array.__array_prepare__(array)
        else:
            return array

###############################################################################
# Pickler classes


class NumpyPickler(Pickler):
    """A pickler to persist big data efficiently.

    The main features of this object are:
    * persistence of numpy arrays in a single file.
    * optional compression with a special care on avoiding memory copies.

    Attributes
    ----------
    fp: file
        File object handle used for serializing the input object.
    protocol: int, optional
        Pickle protocol used. Default is pickle.DEFAULT_PROTOCOL.
    """

    dispatch = Pickler.dispatch.copy()

    def __init__(self, fp, protocol=None):
        self.file_handle = fp
        self.buffered = isinstance(self.file_handle, BinaryZlibFile)

        # By default we want a pickle protocol that only changes with
        # the major python version and not the minor one
        if protocol is None:
            protocol = pickle.DEFAULT_PROTOCOL

        Pickler.__init__(self, self.file_handle, protocol=protocol)
        # delayed import of numpy, to avoid tight coupling
        try:
            import numpy as np
        except ImportError:
            np = None
        self.np = np

    def _create_array_wrapper(self, array):
        """Create and returns a numpy array wrapper from a numpy array."""
        order = 'F' if (array.flags.f_contiguous and
                        not array.flags.c_contiguous) else 'C'
        allow_mmap = not self.buffered and not array.dtype.hasobject
        wrapper = NumpyArrayWrapper(type(array),
                                    array.shape, order, array.dtype,
                                    allow_mmap=allow_mmap)

        return wrapper

    def save(self, obj):
        """Subclass the Pickler `save` method.

        This is a total abuse of the Pickler class in order to use the numpy
        persistence function `save` instead of the default pickle
        implementation. The numpy array is replaced by a custom wrapper in the
        pickle persistence stack and the serialized array is written right
        after in the file. Warning: the file produced does not follow the
        pickle format. As such it can not be read with `pickle.load`.
        """
        if self.np is not None and type(obj) in (self.np.ndarray,
                                                 self.np.matrix,
                                                 self.np.memmap):
            if type(obj) is self.np.memmap:
                # Pickling doesn't work with memmapped arrays
                obj = self.np.asanyarray(obj)

            # The array wrapper is pickled instead of the real array.
            wrapper = self._create_array_wrapper(obj)
            Pickler.save(self, wrapper)

            # A framer was introduced with pickle protocol 4 and we want to
            # ensure the wrapper object is written before the numpy array
            # buffer in the pickle file.
            # See https://www.python.org/dev/peps/pep-3154/#framing to get
            # more information on the framer behavior.
            if self.proto >= 4:
                self.framer.commit_frame(force=True)

            # And then array bytes are written right after the wrapper.
            wrapper.write_array(obj, self)
            return

        return Pickler.save(self, obj)


class NumpyUnpickler(Unpickler):
    """A subclass of the Unpickler to unpickle our numpy pickles.

    Attributes
    ----------
    mmap_mode: str
        The memorymap mode to use for reading numpy arrays.
    file_handle: file_like
        File object to unpickle from.
    filename: str
        Name of the file to unpickle from. It should correspond to file_handle.
        This parameter is required when using mmap_mode.
    np: module
        Reference to numpy module if numpy is installed else None.

    """

    dispatch = Unpickler.dispatch.copy()

    def __init__(self, filename, file_handle, mmap_mode=None):
        # The next line is for backward compatibility with pickle generated
        # with joblib versions less than 0.10.
        self._dirname = os.path.dirname(filename)

        self.mmap_mode = mmap_mode
        self.file_handle = file_handle
        # filename is required for numpy mmap mode.
        self.filename = filename
        self.compat_mode = False
        Unpickler.__init__(self, self.file_handle)
        try:
            import numpy as np
        except ImportError:
            np = None
        self.np = np

    def load_build(self):
        """Called to set the state of a newly created object.

        We capture it to replace our place-holder objects, NDArrayWrapper or
        NumpyArrayWrapper, by the array we are interested in. We
        replace them directly in the stack of pickler.
        NDArrayWrapper is used for backward compatibility with joblib <= 0.9.
        """
        Unpickler.load_build(self)

        # For backward compatibility, we support NDArrayWrapper objects.
        if isinstance(self.stack[-1], (NDArrayWrapper, NumpyArrayWrapper)):
            if self.np is None:
                raise ImportError("Trying to unpickle an ndarray, "
                                  "but numpy didn't import correctly")
            array_wrapper = self.stack.pop()
            # If any NDArrayWrapper is found, we switch to compatibility mode,
            # this will be used to raise a DeprecationWarning to the user at
            # the end of the unpickling.
            if isinstance(array_wrapper, NDArrayWrapper):
                self.compat_mode = True
            self.stack.append(array_wrapper.read(self))

    # Be careful to register our new method.
    dispatch[pickle.BUILD[0]] = load_build


###############################################################################
# Utility functions

def dump(value, filename, compress=0, protocol=None, cache_size=None):
    """Persist an arbitrary Python object into one file.

    Read more in the :ref:`User Guide <persistence>`.

    Parameters
    -----------
    value: any Python object
        The object to store to disk.
    filename: str, pathlib.Path, or file object.
        The file object or path of the file in which it is to be stored.
        The compression method corresponding to one of the supported filename
        extensions ('.z', '.gz', '.bz2', '.xz' or '.lzma') will be used
        automatically.
    compress: int from 0 to 9 or bool or 2-tuple, optional
        Optional compression level for the data. 0 or False is no compression.
        Higher value means more compression, but also slower read and
        write times. Using a value of 3 is often a good compromise.
        See the notes for more details.
        If compress is True, the compression level used is 3.
        If compress is a 2-tuple, the first element must correspond to a string
        between supported compressors (e.g 'zlib', 'gzip', 'bz2', 'lzma'
        'xz'), the second element must be an integer from 0 to 9, corresponding
        to the compression level.
    protocol: int, optional
        Pickle protocol, see pickle.dump documentation for more details.
    cache_size: positive int, optional
        This option is deprecated in 0.10 and has no effect.

    Returns
    -------
    filenames: list of strings
        The list of file names in which the data is stored. If
        compress is false, each array is stored in a different file.

    See Also
    --------
    joblib.load : corresponding loader

    Notes
    -----
    Memmapping on load cannot be used for compressed files. Thus
    using compression can significantly slow down loading. In
    addition, compressed files take extra extra memory during
    dump and load.

    """

    if Path is not None and isinstance(filename, Path):
        filename = str(filename)

    is_filename = isinstance(filename, str)
    is_fileobj = hasattr(filename, "write")

    compress_method = 'zlib'  # zlib is the default compression method.
    if compress is True:
        # By default, if compress is enabled, we want the default compress
        # level of the compressor.
        compress_level = None
    elif isinstance(compress, tuple):
        # a 2-tuple was set in compress
        if len(compress) != 2:
            raise ValueError(
                'Compress argument tuple should contain exactly 2 elements: '
                '(compress method, compress level), you passed {}'
                .format(compress))
        compress_method, compress_level = compress
    elif isinstance(compress, str):
        compress_method = compress
        compress_level = None  # Use default compress level
        compress = (compress_method, compress_level)
    else:
        compress_level = compress

    if compress_method == 'lz4' and lz4 is None:
        raise ValueError(LZ4_NOT_INSTALLED_ERROR)

    if (compress_level is not None and
            compress_level is not False and
            compress_level not in range(10)):
        # Raising an error if a non valid compress level is given.
        raise ValueError(
            'Non valid compress level given: "{}". Possible values are '
            '{}.'.format(compress_level, list(range(10))))

    if compress_method not in _COMPRESSORS:
        # Raising an error if an unsupported compression method is given.
        raise ValueError(
            'Non valid compression method given: "{}". Possible values are '
            '{}.'.format(compress_method, _COMPRESSORS))

    if not is_filename and not is_fileobj:
        # People keep inverting arguments, and the resulting error is
        # incomprehensible
        raise ValueError(
            'Second argument should be a filename or a file-like object, '
            '%s (type %s) was given.'
            % (filename, type(filename))
        )

    if is_filename and not isinstance(compress, tuple):
        # In case no explicit compression was requested using both compression
        # method and level in a tuple and the filename has an explicit
        # extension, we select the corresponding compressor.

        # unset the variable to be sure no compression level is set afterwards.
        compress_method = None
        for name, compressor in _COMPRESSORS.items():
            if filename.endswith(compressor.extension):
                compress_method = name

        if compress_method in _COMPRESSORS and compress_level == 0:
            # we choose the default compress_level in case it was not given
            # as an argument (using compress).
            compress_level = None

    if cache_size is not None:
        # Cache size is deprecated starting from version 0.10
        warnings.warn("Please do not set 'cache_size' in joblib.dump, "
                      "this parameter has no effect and will be removed. "
                      "You used 'cache_size={}'".format(cache_size),
                      DeprecationWarning, stacklevel=2)

    if compress_level != 0:
        with _write_fileobject(filename, compress=(compress_method,
                                                   compress_level)) as f:
            NumpyPickler(f, protocol=protocol).dump(value)
    elif is_filename:
        with open(filename, 'wb') as f:
            NumpyPickler(f, protocol=protocol).dump(value)
    else:
        NumpyPickler(filename, protocol=protocol).dump(value)

    # If the target container is a file object, nothing is returned.
    if is_fileobj:
        return

    # For compatibility, the list of created filenames (e.g with one element
    # after 0.10.0) is returned by default.
    return [filename]


def _unpickle(fobj, filename="", mmap_mode=None):
    """Internal unpickling function."""
    # We are careful to open the file handle early and keep it open to
    # avoid race-conditions on renames.
    # That said, if data is stored in companion files, which can be
    # the case with the old persistence format, moving the directory
    # will create a race when joblib tries to access the companion
    # files.
    unpickler = NumpyUnpickler(filename, fobj, mmap_mode=mmap_mode)
    obj = None
    try:
        obj = unpickler.load()
        if unpickler.compat_mode:
            warnings.warn("The file '%s' has been generated with a "
                          "joblib version less than 0.10. "
                          "Please regenerate this pickle file."
                          % filename,
                          DeprecationWarning, stacklevel=3)
    except UnicodeDecodeError as exc:
        # More user-friendly error message
        new_exc = ValueError(
            'You may be trying to read with '
            'python 3 a joblib pickle generated with python 2. '
            'This feature is not supported by joblib.')
        new_exc.__cause__ = exc
        raise new_exc
    return obj


def load_temporary_memmap(filename, mmap_mode, unlink_on_gc_collect):
    from ._memmapping_reducer import JOBLIB_MMAPS, add_maybe_unlink_finalizer
    obj = load(filename, mmap_mode)
    JOBLIB_MMAPS.add(obj.filename)
    if unlink_on_gc_collect:
        add_maybe_unlink_finalizer(obj)
    return obj


def load(filename, mmap_mode=None):
    """Reconstruct a Python object from a file persisted with joblib.dump.

    Read more in the :ref:`User Guide <persistence>`.

    WARNING: joblib.load relies on the pickle module and can therefore
    execute arbitrary Python code. It should therefore never be used
    to load files from untrusted sources.

    Parameters
    -----------
    filename: str, pathlib.Path, or file object.
        The file object or path of the file from which to load the object
    mmap_mode: {None, 'r+', 'r', 'w+', 'c'}, optional
        If not None, the arrays are memory-mapped from the disk. This
        mode has no effect for compressed files. Note that in this
        case the reconstructed object might no longer match exactly
        the originally pickled object.

    Returns
    -------
    result: any Python object
        The object stored in the file.

    See Also
    --------
    joblib.dump : function to save an object

    Notes
    -----

    This function can load numpy array files saved separately during the
    dump. If the mmap_mode argument is given, it is passed to np.load and
    arrays are loaded as memmaps. As a consequence, the reconstructed
    object might not match the original pickled object. Note that if the
    file was saved with compression, the arrays cannot be memmapped.
    """
    if Path is not None and isinstance(filename, Path):
        filename = str(filename)

    if hasattr(filename, "read"):
        fobj = filename
        filename = getattr(fobj, 'name', '')
        with _read_fileobject(fobj, filename, mmap_mode) as fobj:
            obj = _unpickle(fobj)
    else:
        with open(filename, 'rb') as f:
            with _read_fileobject(f, filename, mmap_mode) as fobj:
                if isinstance(fobj, str):
                    # if the returned file object is a string, this means we
                    # try to load a pickle file generated with an version of
                    # Joblib so we load it with joblib compatibility function.
                    return load_compatibility(fobj)

                obj = _unpickle(fobj, filename, mmap_mode)
    return obj<|MERGE_RESOLUTION|>--- conflicted
+++ resolved
@@ -7,16 +7,8 @@
 import pickle
 import os
 import warnings
-<<<<<<< HEAD
 import io
-
-try:
-    from pathlib import Path
-except ImportError:
-    Path = None
-=======
 from pathlib import Path
->>>>>>> a824f126
 
 from .compressor import lz4, LZ4_NOT_INSTALLED_ERROR
 from .compressor import _COMPRESSORS, register_compressor, BinaryZlibFile
