--- conflicted
+++ resolved
@@ -155,16 +155,7 @@
             return out.get()
 
     def configure(
-<<<<<<< HEAD
         self, n_jobs=1, parallel=None, prefer=None, require=None, **backend_kwargs
-=======
-        self,
-        n_jobs=1,
-        parallel=None,
-        prefer=None,
-        require=None,
-        **backend_args,
->>>>>>> ad13c666
     ):
         """Reconfigure the backend and return the number of workers.
 
