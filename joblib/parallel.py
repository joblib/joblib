--- conflicted
+++ resolved
@@ -1,6 +1,7 @@
 """
 Helpers for embarrassingly parallel code.
 """
+
 # Author: Gael Varoquaux < gael dot varoquaux at normalesup dot org >
 # Copyright: 2010, Gael Varoquaux
 # License: BSD 3 clause
@@ -587,14 +588,14 @@
 class BatchedCalls(object):
     """Wrap a sequence of (func, args, kwargs) tuples as a single callable"""
 
-<<<<<<< HEAD
-    def __init__(self, iterator_slice, backend_and_jobs, reducer_callback=None,
-                 pickle_cache=None, call_context=None):
-=======
     def __init__(
-        self, iterator_slice, backend_and_jobs, reducer_callback=None, pickle_cache=None
+        self,
+        iterator_slice,
+        backend_and_jobs,
+        reducer_callback=None,
+        pickle_cache=None,
+        call_context=None,
     ):
->>>>>>> 91b34a9b
         self.items = list(iterator_slice)
         self._size = len(self.items)
         self._reducer_callback = reducer_callback
@@ -610,17 +611,12 @@
     def __call__(self):
         # Set the default nested backend to self._backend but do not set the
         # change the default number of processes to -1
-<<<<<<< HEAD
+
         with ExitStack() as stack:
             for context in self._call_context:
                 stack.enter_context(context)
             with parallel_config(backend=self._backend, n_jobs=self._n_jobs):
-                return [func(*args, **kwargs)
-                        for func, args, kwargs in self.items]
-=======
-        with parallel_config(backend=self._backend, n_jobs=self._n_jobs):
-            return [func(*args, **kwargs) for func, args, kwargs in self.items]
->>>>>>> 91b34a9b
+                return [func(*args, **kwargs) for func, args, kwargs in self.items]
 
     def __reduce__(self):
         if self._reducer_callback is not None:
@@ -628,12 +624,13 @@
         # no need to pickle the callback.
         return (
             BatchedCalls,
-<<<<<<< HEAD
-            (self.items, (self._backend, self._n_jobs), None,
-             self._pickle_cache, self._call_context)
-=======
-            (self.items, (self._backend, self._n_jobs), None, self._pickle_cache),
->>>>>>> 91b34a9b
+            (
+                self.items,
+                (self._backend, self._n_jobs),
+                None,
+                self._pickle_cache,
+                self._call_context,
+            ),
         )
 
     def __len__(self):
@@ -701,7 +698,7 @@
     try:
         delayed_function = functools.wraps(function)(delayed_function)
     except AttributeError:
-        " functools.wraps fails on some callable objects "
+        "functools.wraps fails on some callable objects"
     return delayed_function
 
 
@@ -1010,9 +1007,9 @@
             "function."
         )
 
-    assert hasattr(context, "__enter__"), (
-        f"`context` must be a context manager, got {type(context)}."
-    )
+    assert hasattr(
+        context, "__enter__"
+    ), f"`context` must be a context manager, got {type(context)}."
     if prepend:
         _CALL_CONTEXT.insert(0, (context_name, context))
     else:
@@ -1045,263 +1042,6 @@
 
 
 class Parallel(Logger):
-<<<<<<< HEAD
-    ''' Helper class for readable parallel mapping.
-
-        Read more in the :ref:`User Guide <parallel>`.
-
-        Parameters
-        ----------
-        n_jobs: int, default=None
-            The maximum number of concurrently running jobs, such as the number
-            of Python worker processes when ``backend="loky"`` or the size of
-            the thread-pool when ``backend="threading"``.
-            This argument is converted to an integer, rounded below for float.
-            If -1 is given, `joblib` tries to use all CPUs. The number of CPUs
-            ``n_cpus`` is obtained with :func:`~cpu_count`.
-            For n_jobs below -1, (n_cpus + 1 + n_jobs) are used. For instance,
-            using ``n_jobs=-2`` will result in all CPUs but one being used.
-            This argument can also go above ``n_cpus``, which will cause
-            oversubscription. In some cases, slight oversubscription can be
-            beneficial, e.g., for tasks with large I/O operations.
-            If 1 is given, no parallel computing code is used at all, and the
-            behavior amounts to a simple python `for` loop. This mode is not
-            compatible with ``timeout``.
-            None is a marker for 'unset' that will be interpreted as n_jobs=1
-            unless the call is performed under a :func:`~parallel_config`
-            context manager that sets another value for ``n_jobs``.
-            If n_jobs = 0 then a ValueError is raised.
-        backend: str, ParallelBackendBase instance or None, default='loky'
-            Specify the parallelization backend implementation.
-            Supported backends are:
-
-            - "loky" used by default, can induce some
-              communication and memory overhead when exchanging input and
-              output data with the worker Python processes. On some rare
-              systems (such as Pyiodide), the loky backend may not be
-              available.
-            - "multiprocessing" previous process-based backend based on
-              `multiprocessing.Pool`. Less robust than `loky`.
-            - "threading" is a very low-overhead backend but it suffers
-              from the Python Global Interpreter Lock if the called function
-              relies a lot on Python objects. "threading" is mostly useful
-              when the execution bottleneck is a compiled extension that
-              explicitly releases the GIL (for instance a Cython loop wrapped
-              in a "with nogil" block or an expensive call to a library such
-              as NumPy).
-            - finally, you can register backends by calling
-              :func:`~register_parallel_backend`. This will allow you to
-              implement a backend of your liking.
-
-            It is not recommended to hard-code the backend name in a call to
-            :class:`~Parallel` in a library. Instead it is recommended to set
-            soft hints (prefer) or hard constraints (require) so as to make it
-            possible for library users to change the backend from the outside
-            using the :func:`~parallel_config` context manager.
-        return_as: str in {'list', 'generator', 'generator_unordered'}, default='list'
-            If 'list', calls to this instance will return a list, only when
-            all results have been processed and retrieved.
-            If 'generator', it will return a generator that yields the results
-            as soon as they are available, in the order the tasks have been
-            submitted with.
-            If 'generator_unordered', the generator will immediately yield
-            available results independently of the submission order. The output
-            order is not deterministic in this case because it depends on the
-            concurrency of the workers.
-        prefer: str in {'processes', 'threads'} or None, default=None
-            Soft hint to choose the default backend if no specific backend
-            was selected with the :func:`~parallel_config` context manager.
-            The default process-based backend is 'loky' and the default
-            thread-based backend is 'threading'. Ignored if the ``backend``
-            parameter is specified.
-        require: 'sharedmem' or None, default=None
-            Hard constraint to select the backend. If set to 'sharedmem',
-            the selected backend will be single-host and thread-based even
-            if the user asked for a non-thread based backend with
-            :func:`~joblib.parallel_config`.
-        verbose: int, default=0
-            The verbosity level: if non zero, progress messages are
-            printed. Above 50, the output is sent to stdout.
-            The frequency of the messages increases with the verbosity level.
-            If it more than 10, all iterations are reported.
-        timeout: float or None, default=None
-            Timeout limit for each task to complete.  If any task takes longer
-            a TimeOutError will be raised. Only applied when n_jobs != 1
-        pre_dispatch: {'all', integer, or expression, as in '3*n_jobs'}, default='2*n_jobs'
-            The number of batches (of tasks) to be pre-dispatched.
-            Default is '2*n_jobs'. When batch_size="auto" this is reasonable
-            default and the workers should never starve. Note that only basic
-            arithmetic are allowed here and no modules can be used in this
-            expression.
-        batch_size: int or 'auto', default='auto'
-            The number of atomic tasks to dispatch at once to each
-            worker. When individual evaluations are very fast, dispatching
-            calls to workers can be slower than sequential computation because
-            of the overhead. Batching fast computations together can mitigate
-            this.
-            The ``'auto'`` strategy keeps track of the time it takes for a
-            batch to complete, and dynamically adjusts the batch size to keep
-            the time on the order of half a second, using a heuristic. The
-            initial batch size is 1.
-            ``batch_size="auto"`` with ``backend="threading"`` will dispatch
-            batches of a single task at a time as the threading backend has
-            very little overhead and using larger batch size has not proved to
-            bring any gain in that case.
-        temp_folder: str or None, default=None
-            Folder to be used by the pool for memmapping large arrays
-            for sharing memory with worker processes. If None, this will try in
-            order:
-
-            - a folder pointed by the JOBLIB_TEMP_FOLDER environment
-              variable,
-            - /dev/shm if the folder exists and is writable: this is a
-              RAM disk filesystem available by default on modern Linux
-              distributions,
-            - the default system temporary folder that can be
-              overridden with TMP, TMPDIR or TEMP environment
-              variables, typically /tmp under Unix operating systems.
-
-            Only active when ``backend="loky"`` or ``"multiprocessing"``.
-        max_nbytes int, str, or None, optional, default='1M'
-            Threshold on the size of arrays passed to the workers that
-            triggers automated memory mapping in temp_folder. Can be an int
-            in Bytes, or a human-readable string, e.g., '1M' for 1 megabyte.
-            Use None to disable memmapping of large arrays.
-            Only active when ``backend="loky"`` or ``"multiprocessing"``.
-        mmap_mode: {None, 'r+', 'r', 'w+', 'c'}, default='r'
-            Memmapping mode for numpy arrays passed to workers. None will
-            disable memmapping, other modes defined in the numpy.memmap doc:
-            https://numpy.org/doc/stable/reference/generated/numpy.memmap.html
-            Also, see 'max_nbytes' parameter documentation for more details.
-        call_context: list of context manager, default=None
-            A list of context manager to be executed before the function
-            execution. A context manager is defined as a class having the
-            methods `__enter__` and `__exit__`. Generator are not supported
-            because the context needs to be picklable.
-
-        Notes
-        -----
-
-        This object uses workers to compute in parallel the application of a
-        function to many different arguments. The main functionality it brings
-        in addition to using the raw multiprocessing or concurrent.futures API
-        are (see examples for details):
-
-        * More readable code, in particular since it avoids
-          constructing list of arguments.
-
-        * Easier debugging:
-            - informative tracebacks even when the error happens on
-              the client side
-            - using 'n_jobs=1' enables to turn off parallel computing
-              for debugging without changing the codepath
-            - early capture of pickling errors
-
-        * An optional progress meter.
-
-        * Interruption of multiprocesses jobs with 'Ctrl-C'
-
-        * Flexible pickling control for the communication to and from
-          the worker processes.
-
-        * Ability to use shared memory efficiently with worker
-          processes for large numpy-based datastructures.
-
-        Note that the intended usage is to run one call at a time. Multiple
-        calls to the same Parallel object will result in a ``RuntimeError``
-
-        Examples
-        --------
-
-        A simple example:
-
-        >>> from math import sqrt
-        >>> from joblib import Parallel, delayed
-        >>> Parallel(n_jobs=1)(delayed(sqrt)(i**2) for i in range(10))
-        [0.0, 1.0, 2.0, 3.0, 4.0, 5.0, 6.0, 7.0, 8.0, 9.0]
-
-        Reshaping the output when the function has several return
-        values:
-
-        >>> from math import modf
-        >>> from joblib import Parallel, delayed
-        >>> r = Parallel(n_jobs=1)(delayed(modf)(i/2.) for i in range(10))
-        >>> res, i = zip(*r)
-        >>> res
-        (0.0, 0.5, 0.0, 0.5, 0.0, 0.5, 0.0, 0.5, 0.0, 0.5)
-        >>> i
-        (0.0, 0.0, 1.0, 1.0, 2.0, 2.0, 3.0, 3.0, 4.0, 4.0)
-
-        The progress meter: the higher the value of `verbose`, the more
-        messages:
-
-        >>> from time import sleep
-        >>> from joblib import Parallel, delayed
-        >>> r = Parallel(n_jobs=2, verbose=10)(
-        ...     delayed(sleep)(.2) for _ in range(10)) #doctest: +SKIP
-        [Parallel(n_jobs=2)]: Done   1 tasks      | elapsed:    0.6s
-        [Parallel(n_jobs=2)]: Done   4 tasks      | elapsed:    0.8s
-        [Parallel(n_jobs=2)]: Done  10 out of  10 | elapsed:    1.4s finished
-
-        Traceback example, note how the line of the error is indicated
-        as well as the values of the parameter passed to the function that
-        triggered the exception, even though the traceback happens in the
-        child process:
-
-        >>> from heapq import nlargest
-        >>> from joblib import Parallel, delayed
-        >>> Parallel(n_jobs=2)(
-        ... delayed(nlargest)(2, n) for n in (range(4), 'abcde', 3))
-        ... # doctest: +SKIP
-        -----------------------------------------------------------------------
-        Sub-process traceback:
-        -----------------------------------------------------------------------
-        TypeError                                      Mon Nov 12 11:37:46 2012
-        PID: 12934                                Python 2.7.3: /usr/bin/python
-        ........................................................................
-        /usr/lib/python2.7/heapq.pyc in nlargest(n=2, iterable=3, key=None)
-            419         if n >= size:
-            420             return sorted(iterable, key=key, reverse=True)[:n]
-            421
-            422     # When key is none, use simpler decoration
-            423     if key is None:
-        --> 424         it = izip(iterable, count(0,-1))           # decorate
-            425         result = _nlargest(n, it)
-            426         return map(itemgetter(0), result)          # undecorate
-            427
-            428     # General case, slowest method
-         TypeError: izip argument #1 must support iteration
-        _______________________________________________________________________
-
-
-        Using pre_dispatch in a producer/consumer situation, where the
-        data is generated on the fly. Note how the producer is first
-        called 3 times before the parallel loop is initiated, and then
-        called to generate new data on the fly:
-
-        >>> from math import sqrt
-        >>> from joblib import Parallel, delayed
-        >>> def producer():
-        ...     for i in range(6):
-        ...         print('Produced %s' % i)
-        ...         yield i
-        >>> out = Parallel(n_jobs=2, verbose=100, pre_dispatch='1.5*n_jobs')(
-        ...     delayed(sqrt)(i) for i in producer()) #doctest: +SKIP
-        Produced 0
-        Produced 1
-        Produced 2
-        [Parallel(n_jobs=2)]: Done 1 jobs     | elapsed:  0.0s
-        Produced 3
-        [Parallel(n_jobs=2)]: Done 2 jobs     | elapsed:  0.0s
-        Produced 4
-        [Parallel(n_jobs=2)]: Done 3 jobs     | elapsed:  0.0s
-        Produced 5
-        [Parallel(n_jobs=2)]: Done 4 jobs     | elapsed:  0.0s
-        [Parallel(n_jobs=2)]: Done 6 out of 6 | elapsed:  0.0s remaining: 0.0s
-        [Parallel(n_jobs=2)]: Done 6 out of 6 | elapsed:  0.0s finished
-
-    '''  # noqa: E501
-=======
     """Helper class for readable parallel mapping.
 
     Read more in the :ref:`User Guide <parallel>`.
@@ -1429,6 +1169,11 @@
         disable memmapping, other modes defined in the numpy.memmap doc:
         https://numpy.org/doc/stable/reference/generated/numpy.memmap.html
         Also, see 'max_nbytes' parameter documentation for more details.
+    call_context: list of context manager, default=None
+        A list of context manager to be executed before the function
+        execution. A context manager is defined as a class having the
+        methods `__enter__` and `__exit__`. Generator are not supported
+        because the context needs to be picklable.
 
     Notes
     -----
@@ -1553,7 +1298,6 @@
 
     """  # noqa: E501
 
->>>>>>> 91b34a9b
     def __init__(
         self,
         n_jobs=default_parallel_config["n_jobs"],
@@ -1871,20 +1615,13 @@
                 if self.call_context:
                     call_context.extend(self.call_context)
                 for i in range(0, len(islice), final_batch_size):
-<<<<<<< HEAD
-                    tasks = BatchedCalls(islice[i:i + final_batch_size],
-                                         self._backend.get_nested_backend(),
-                                         self._reducer_callback,
-                                         self._pickle_cache,
-                                         call_context)
-=======
                     tasks = BatchedCalls(
                         islice[i : i + final_batch_size],
                         self._backend.get_nested_backend(),
                         self._reducer_callback,
                         self._pickle_cache,
+                        call_context,
                     )
->>>>>>> 91b34a9b
                     self._ready_batches.put(tasks)
 
                 # finally, get one task.
