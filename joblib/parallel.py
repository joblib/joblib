"""
Helpers for embarrassingly parallel code.
"""
# Author: Gael Varoquaux < gael dot varoquaux at normalesup dot org >
# Copyright: 2010, Gael Varoquaux
# License: BSD 3 clause

from __future__ import division

import os
import sys
from math import sqrt
import functools
import time
import threading
import itertools
import contextlib
from uuid import uuid4
from numbers import Integral
import warnings
import queue

from multiprocessing import TimeoutError

from ._multiprocessing_helpers import mp

from .logger import Logger, short_format_time
from .disk import memstr_to_bytes
from ._parallel_backends import (FallbackToBackend, MultiprocessingBackend,
                                 ThreadingBackend, SequentialBackend,
                                 LokyBackend, DelayedResult)
from .externals.cloudpickle import dumps, loads
from .externals import loky

# Make sure that those two classes are part of the public joblib.parallel API
# so that 3rd party backend implementers can import them from here.
from ._parallel_backends import AutoBatchingMixin  # noqa
from ._parallel_backends import ParallelBackendBase  # noqa


BACKENDS = {
    'multiprocessing': MultiprocessingBackend,
    'threading': ThreadingBackend,
    'sequential': SequentialBackend,
    'loky': LokyBackend,
}
# name of the backend used by default by Parallel outside of any context
# managed by ``parallel_backend``.
DEFAULT_BACKEND = 'loky'
DEFAULT_N_JOBS = 1
DEFAULT_THREAD_BACKEND = 'threading'

# Thread local value that can be overridden by the ``parallel_backend`` context
# manager
_backend = threading.local()

VALID_BACKEND_HINTS = ('processes', 'threads', None)
VALID_BACKEND_CONSTRAINTS = ('sharedmem', None)


def _register_dask():
    """ Register Dask Backend if called with parallel_backend("dask") """
    try:
        from ._dask import DaskDistributedBackend
        register_parallel_backend('dask', DaskDistributedBackend)
    except ImportError as e:
        msg = ("To use the dask.distributed backend you must install both "
               "the `dask` and distributed modules.\n\n"
               "See https://dask.pydata.org/en/latest/install.html for more "
               "information.")
        raise ImportError(msg) from e


EXTERNAL_BACKENDS = {
    'dask': _register_dask,
}


def get_active_backend(prefer=None, require=None, verbose=0):
    """Return the active default backend"""
    if prefer not in VALID_BACKEND_HINTS:
        raise ValueError("prefer=%r is not a valid backend hint, "
                         "expected one of %r" % (prefer, VALID_BACKEND_HINTS))
    if require not in VALID_BACKEND_CONSTRAINTS:
        raise ValueError("require=%r is not a valid backend constraint, "
                         "expected one of %r"
                         % (require, VALID_BACKEND_CONSTRAINTS))

    if prefer == 'processes' and require == 'sharedmem':
        raise ValueError("prefer == 'processes' and require == 'sharedmem'"
                         " are inconsistent settings")
    backend_and_jobs = getattr(_backend, 'backend_and_jobs', None)
    if backend_and_jobs is not None:
        # Try to use the backend set by the user with the context manager.
        backend, n_jobs = backend_and_jobs
        nesting_level = backend.nesting_level
        supports_sharedmem = getattr(backend, 'supports_sharedmem', False)
        if require == 'sharedmem' and not supports_sharedmem:
            # This backend does not match the shared memory constraint:
            # fallback to the default thead-based backend.
            sharedmem_backend = BACKENDS[DEFAULT_THREAD_BACKEND](
                nesting_level=nesting_level)
            if verbose >= 10:
                print("Using %s as joblib.Parallel backend instead of %s "
                      "as the latter does not provide shared memory semantics."
                      % (sharedmem_backend.__class__.__name__,
                         backend.__class__.__name__))
            return sharedmem_backend, DEFAULT_N_JOBS
        else:
            return backend_and_jobs

    # We are outside of the scope of any parallel_backend context manager,
    # create the default backend instance now.
    backend = BACKENDS[DEFAULT_BACKEND](nesting_level=0)
    supports_sharedmem = getattr(backend, 'supports_sharedmem', False)
    uses_threads = getattr(backend, 'uses_threads', False)
    if ((require == 'sharedmem' and not supports_sharedmem) or
            (prefer == 'threads' and not uses_threads)):
        # Make sure the selected default backend match the soft hints and
        # hard constraints:
        backend = BACKENDS[DEFAULT_THREAD_BACKEND](nesting_level=0)
    return backend, DEFAULT_N_JOBS


class parallel_backend(object):
    """Change the default backend used by Parallel inside a with block.

    If ``backend`` is a string it must match a previously registered
    implementation using the ``register_parallel_backend`` function.

    By default the following backends are available:

    - 'loky': single-host, process-based parallelism (used by default),
    - 'threading': single-host, thread-based parallelism,
    - 'multiprocessing': legacy single-host, process-based parallelism.

    'loky' is recommended to run functions that manipulate Python objects.
    'threading' is a low-overhead alternative that is most efficient for
    functions that release the Global Interpreter Lock: e.g. I/O-bound code or
    CPU-bound code in a few calls to native code that explicitly releases the
    GIL.

    In addition, if the `dask` and `distributed` Python packages are installed,
    it is possible to use the 'dask' backend for better scheduling of nested
    parallel calls without over-subscription and potentially distribute
    parallel calls over a networked cluster of several hosts.

    It is also possible to use the distributed 'ray' backend for distributing
    the workload to a cluster of nodes. To use the 'ray' joblib backend add
    the following lines::

     >>> from ray.util.joblib import register_ray  # doctest: +SKIP
     >>> register_ray()  # doctest: +SKIP
     >>> with parallel_backend("ray"):  # doctest: +SKIP
     ...     print(Parallel()(delayed(neg)(i + 1) for i in range(5)))
     [-1, -2, -3, -4, -5]

    Alternatively the backend can be passed directly as an instance.

    By default all available workers will be used (``n_jobs=-1``) unless the
    caller passes an explicit value for the ``n_jobs`` parameter.

    This is an alternative to passing a ``backend='backend_name'`` argument to
    the ``Parallel`` class constructor. It is particularly useful when calling
    into library code that uses joblib internally but does not expose the
    backend argument in its own API.

    >>> from operator import neg
    >>> with parallel_backend('threading'):
    ...     print(Parallel()(delayed(neg)(i + 1) for i in range(5)))
    ...
    [-1, -2, -3, -4, -5]

    Warning: this function is experimental and subject to change in a future
    version of joblib.

    Joblib also tries to limit the oversubscription by limiting the number of
    threads usable in some third-party library threadpools like OpenBLAS, MKL
    or OpenMP. The default limit in each worker is set to
    ``max(cpu_count() // effective_n_jobs, 1)`` but this limit can be
    overwritten with the ``inner_max_num_threads`` argument which will be used
    to set this limit in the child processes.

    .. versionadded:: 0.10

    """
    def __init__(self, backend, n_jobs=-1, inner_max_num_threads=None,
                 **backend_params):
        if isinstance(backend, str):
            if backend not in BACKENDS and backend in EXTERNAL_BACKENDS:
                register = EXTERNAL_BACKENDS[backend]
                register()

            backend = BACKENDS[backend](**backend_params)

        if inner_max_num_threads is not None:
            msg = ("{} does not accept setting the inner_max_num_threads "
                   "argument.".format(backend.__class__.__name__))
            assert backend.supports_inner_max_num_threads, msg
            backend.inner_max_num_threads = inner_max_num_threads

        # If the nesting_level of the backend is not set previously, use the
        # nesting level from the previous active_backend to set it
        current_backend_and_jobs = getattr(_backend, 'backend_and_jobs', None)
        if backend.nesting_level is None:
            if current_backend_and_jobs is None:
                nesting_level = 0
            else:
                nesting_level = current_backend_and_jobs[0].nesting_level

            backend.nesting_level = nesting_level

        # Save the backends info and set the active backend
        self.old_backend_and_jobs = current_backend_and_jobs
        self.new_backend_and_jobs = (backend, n_jobs)

        _backend.backend_and_jobs = (backend, n_jobs)

    def __enter__(self):
        return self.new_backend_and_jobs

    def __exit__(self, type, value, traceback):
        self.unregister()

    def unregister(self):
        if self.old_backend_and_jobs is None:
            if getattr(_backend, 'backend_and_jobs', None) is not None:
                del _backend.backend_and_jobs
        else:
            _backend.backend_and_jobs = self.old_backend_and_jobs


# Under Linux or OS X the default start method of multiprocessing
# can cause third party libraries to crash. Under Python 3.4+ it is possible
# to set an environment variable to switch the default start method from
# 'fork' to 'forkserver' or 'spawn' to avoid this issue albeit at the cost
# of causing semantic changes and some additional pool instantiation overhead.
DEFAULT_MP_CONTEXT = None
if hasattr(mp, 'get_context'):
    method = os.environ.get('JOBLIB_START_METHOD', '').strip() or None
    if method is not None:
        DEFAULT_MP_CONTEXT = mp.get_context(method=method)


class BatchedCalls(object):
    """Wrap a sequence of (func, args, kwargs) tuples as a single callable"""

    def __init__(self, iterator_slice, backend_and_jobs, reducer_callback=None,
                 pickle_cache=None):
        self.items = list(iterator_slice)
        self._size = len(self.items)
        self._reducer_callback = reducer_callback
        if isinstance(backend_and_jobs, tuple):
            self._backend, self._n_jobs = backend_and_jobs
        else:
            # this is for backward compatibility purposes. Before 0.12.6,
            # nested backends were returned without n_jobs indications.
            self._backend, self._n_jobs = backend_and_jobs, None
        self._pickle_cache = pickle_cache if pickle_cache is not None else {}

    def __call__(self):
        try:
            # Set the default nested backend to self._backend but do not set
            # the change the default number of processes to -1
            with parallel_backend(self._backend, n_jobs=self._n_jobs):
                result = [func(*args, **kwargs)
                          for func, args, kwargs in self.items]
                return dict(status="Done", result=result)
        except BaseException as e:
            return dict(status="Error", result=e)

    def __reduce__(self):
        if self._reducer_callback is not None:
            self._reducer_callback()
        # no need pickle the callback.
        return (
            BatchedCalls,
            (self.items, (self._backend, self._n_jobs), None,
             self._pickle_cache)
        )

    def __len__(self):
        return self._size


###############################################################################
# CPU count that works also when multiprocessing has been disabled via
# the JOBLIB_MULTIPROCESSING environment variable
def cpu_count(only_physical_cores=False):
    """Return the number of CPUs.

    This delegates to loky.cpu_count that takes into account additional
    constraints such as Linux CFS scheduler quotas (typically set by container
    runtimes such as docker) and CPU affinity (for instance using the taskset
    command on Linux).

    If only_physical_cores is True, do not take hyperthreading / SMT logical
    cores into account.
    """
    if mp is None:
        return 1

    return loky.cpu_count(only_physical_cores=only_physical_cores)


###############################################################################
# For verbosity

def _verbosity_filter(index, verbose):
    """ Returns False for indices increasingly apart, the distance
        depending on the value of verbose.

        We use a lag increasing as the square of index
    """
    if not verbose:
        return True
    elif verbose > 10:
        return False
    if index == 0:
        return False
    verbose = .5 * (11 - verbose) ** 2
    scale = sqrt(index / verbose)
    next_scale = sqrt((index + 1) / verbose)
    return (int(next_scale) == int(scale))


###############################################################################
def delayed(function):
    """Decorator used to capture the arguments of a function."""

    def delayed_function(*args, **kwargs):
        return function, args, kwargs
    try:
        delayed_function = functools.wraps(function)(delayed_function)
    except AttributeError:
        " functools.wraps fails on some callable objects "
    return delayed_function


###############################################################################
class BatchCompletionCallBack(object):
    """Callback used by joblib.Parallel's multiprocessing backend.

    This callable is executed by the parent process whenever a worker process
    has returned the results of a batch of tasks.

    It is used for progress reporting, to update estimate of the batch
    processing duration and to schedule the next batch of tasks to be
    processed.

    """
    def __init__(self, dispatch_timestamp, batch_size, task_tracker, parallel):
        self.dispatch_timestamp = dispatch_timestamp
        self.batch_size = batch_size
        self.task_tracker = task_tracker
        self.parallel = parallel

    def __call__(self, out):
        if self.parallel._aborting:
            return

        if getattr(self.parallel._backend,
                   "supports_fetch_result_to_callback", False):
            delayed = self._fetch_result(out)
            if self.task_tracker.status == "Error":
                self.parallel._exception = True
                self.parallel._aborting = True
                return

            if delayed:
                return

        self._dispatch_new()

    def _fetch_result(self, out):
        try:
            with self.parallel._lock:
                backend = self.parallel._backend
                outcome = backend.fetch_result_to_callback(out)
        except BaseException as e:
            outcome = dict(result=e, status="Error")
        return self.task_tracker.register_outcome(outcome, self._dispatch_new)

    def _dispatch_new(self):
        self.parallel.n_completed_tasks += self.batch_size
        this_batch_duration = time.time() - self.dispatch_timestamp

        self.parallel._backend.batch_completed(self.batch_size,
                                               this_batch_duration)
        self.parallel.print_progress()

        with self.parallel._lock:
            if self.parallel._original_iterator is not None:
                self.parallel.dispatch_next()


###############################################################################
class _TaskTracker:
    """Expose the retrieval steps of a job necessary for the expected
    task flow in Parallel.

    """
    def __init__(self, parallel):
        self.parallel = parallel
        backend = parallel._backend
        self.status = "Pending"
        if not getattr(backend, "supports_fetch_result_to_callback", False):
            self.status = None
        self.job = None

    def register_job(self, job):
        self.job = job

    def register_outcome(self, outcome, cb=None):
        with self.parallel._lock:
            if self.status not in ("Pending", None):
                return False
            delayed = False
            result = outcome["result"]
            if cb is not None and isinstance(result, DelayedResult):
                result.register_callback(cb)
                delayed = True
            self._result = result
            self.status = outcome["status"]
            self.job = None
            return delayed

    def get_result(self, timeout):
        backend = self.parallel._backend
        if not getattr(backend, "supports_fetch_result_to_callback", False):
            try:
                if getattr(backend, 'supports_timeout', False):
                    outcome = self.job.get(timeout=timeout)
                else:
                    outcome = self.job.get()
            except BaseException as e:
                outcome = dict(result=e, status="Error")
                self.parallel._aborting = True
            self.register_outcome(outcome)

        try:
            if self.status == "Error":
                raise self._result
            return self._result
        finally:
            del self._result

    def get_status(self, timeout):
        if timeout is None or self.status != "Pending":
            return self.status

        now = time.time()
        if not hasattr(self, "_completion_timeout_counter"):
            self._completion_timeout_counter = now

        if (now - self._completion_timeout_counter) > timeout:
            self.register_outcome(dict(result=TimeoutError(),
                                       status="Error"))

        return self.status


###############################################################################
def register_parallel_backend(name, factory, make_default=False):
    """Register a new Parallel backend factory.

    The new backend can then be selected by passing its name as the backend
    argument to the Parallel class. Moreover, the default backend can be
    overwritten globally by setting make_default=True.

    The factory can be any callable that takes no argument and return an
    instance of ``ParallelBackendBase``.

    Warning: this function is experimental and subject to change in a future
    version of joblib.

    .. versionadded:: 0.10

    """
    BACKENDS[name] = factory
    if make_default:
        global DEFAULT_BACKEND
        DEFAULT_BACKEND = name


def effective_n_jobs(n_jobs=-1):
    """Determine the number of jobs that can actually run in parallel

    n_jobs is the number of workers requested by the callers. Passing n_jobs=-1
    means requesting all available workers for instance matching the number of
    CPU cores on the worker host(s).

    This method should return a guesstimate of the number of workers that can
    actually perform work concurrently with the currently enabled default
    backend. The primary use case is to make it possible for the caller to know
    in how many chunks to slice the work.

    In general working on larger data chunks is more efficient (less scheduling
    overhead and better use of CPU cache prefetching heuristics) as long as all
    the workers have enough work to do.

    Warning: this function is experimental and subject to change in a future
    version of joblib.

    .. versionadded:: 0.10

    """
    backend, backend_n_jobs = get_active_backend()
    if n_jobs is None:
        n_jobs = backend_n_jobs
    return backend.effective_n_jobs(n_jobs=n_jobs)


###############################################################################
class Parallel(Logger):
    ''' Helper class for readable parallel mapping.

        Read more in the :ref:`User Guide <parallel>`.

        Parameters
        -----------
        n_jobs: int, default: None
            The maximum number of concurrently running jobs, such as the number
            of Python worker processes when backend="multiprocessing"
            or the size of the thread-pool when backend="threading".
            If -1 all CPUs are used. If 1 is given, no parallel computing code
            is used at all, which is useful for debugging. For n_jobs below -1,
            (n_cpus + 1 + n_jobs) are used. Thus for n_jobs = -2, all
            CPUs but one are used.
            None is a marker for 'unset' that will be interpreted as n_jobs=1
            (sequential execution) unless the call is performed under a
            parallel_backend context manager that sets another value for
            n_jobs.
        backend: str, ParallelBackendBase instance or None, default: 'loky'
            Specify the parallelization backend implementation.
            Supported backends are:

            - "loky" used by default, can induce some
              communication and memory overhead when exchanging input and
              output data with the worker Python processes.
            - "multiprocessing" previous process-based backend based on
              `multiprocessing.Pool`. Less robust than `loky`.
            - "threading" is a very low-overhead backend but it suffers
              from the Python Global Interpreter Lock if the called function
              relies a lot on Python objects. "threading" is mostly useful
              when the execution bottleneck is a compiled extension that
              explicitly releases the GIL (for instance a Cython loop wrapped
              in a "with nogil" block or an expensive call to a library such
              as NumPy).
            - finally, you can register backends by calling
              register_parallel_backend. This will allow you to implement
              a backend of your liking.

            It is not recommended to hard-code the backend name in a call to
            Parallel in a library. Instead it is recommended to set soft hints
            (prefer) or hard constraints (require) so as to make it possible
            for library users to change the backend from the outside using the
            parallel_backend context manager.
        prefer: str in {'processes', 'threads'} or None, default: None
            Soft hint to choose the default backend if no specific backend
            was selected with the parallel_backend context manager. The
            default process-based backend is 'loky' and the default
            thread-based backend is 'threading'. Ignored if the ``backend``
            parameter is specified.
        require: 'sharedmem' or None, default None
            Hard constraint to select the backend. If set to 'sharedmem',
            the selected backend will be single-host and thread-based even
            if the user asked for a non-thread based backend with
            parallel_backend.
        verbose: int, optional
            The verbosity level: if non zero, progress messages are
            printed. Above 50, the output is sent to stdout.
            The frequency of the messages increases with the verbosity level.
            If it more than 10, all iterations are reported.
        timeout: float, optional
            Timeout limit for each task to complete.  If any task takes longer
            a TimeOutError will be raised. Only applied when n_jobs != 1
        pre_dispatch: {'all', integer, or expression, as in '3*n_jobs'}
            The number of batches (of tasks) to be pre-dispatched.
            Default is '2*n_jobs'. When batch_size="auto" this is reasonable
            default and the workers should never starve.
        batch_size: int or 'auto', default: 'auto'
            The number of atomic tasks to dispatch at once to each
            worker. When individual evaluations are very fast, dispatching
            calls to workers can be slower than sequential computation because
            of the overhead. Batching fast computations together can mitigate
            this.
            The ``'auto'`` strategy keeps track of the time it takes for a batch
            to complete, and dynamically adjusts the batch size to keep the time
            on the order of half a second, using a heuristic. The initial batch
            size is 1.
            ``batch_size="auto"`` with ``backend="threading"`` will dispatch
            batches of a single task at a time as the threading backend has
            very little overhead and using larger batch size has not proved to
            bring any gain in that case.
        temp_folder: str, optional
            Folder to be used by the pool for memmapping large arrays
            for sharing memory with worker processes. If None, this will try in
            order:

            - a folder pointed by the JOBLIB_TEMP_FOLDER environment
              variable,
            - /dev/shm if the folder exists and is writable: this is a
              RAM disk filesystem available by default on modern Linux
              distributions,
            - the default system temporary folder that can be
              overridden with TMP, TMPDIR or TEMP environment
              variables, typically /tmp under Unix operating systems.

            Only active when backend="loky" or "multiprocessing".
        max_nbytes int, str, or None, optional, 1M by default
            Threshold on the size of arrays passed to the workers that
            triggers automated memory mapping in temp_folder. Can be an int
            in Bytes, or a human-readable string, e.g., '1M' for 1 megabyte.
            Use None to disable memmapping of large arrays.
            Only active when backend="loky" or "multiprocessing".
<<<<<<< HEAD
        mmap_mode: {None, 'r+', 'r', 'w+', 'c'}
            Memmapping mode for numpy arrays passed to workers.
            See 'max_nbytes' parameter documentation for more details.
        return_generator: bool
            If True, calls to this instance will return a generator.
=======
        mmap_mode: {None, 'r+', 'r', 'w+', 'c'}, default: 'r'
            Memmapping mode for numpy arrays passed to workers. None will 
            disable memmapping, other modes defined in the numpy.memmap doc:
            https://numpy.org/doc/stable/reference/generated/numpy.memmap.html
            Also, see 'max_nbytes' parameter documentation for more details.
>>>>>>> 7742f588

        Notes
        -----

        This object uses workers to compute in parallel the application of a
        function to many different arguments. The main functionality it brings
        in addition to using the raw multiprocessing or concurrent.futures API
        are (see examples for details):

        * More readable code, in particular since it avoids
          constructing list of arguments.

        * Easier debugging:
            - informative tracebacks even when the error happens on
              the client side
            - using 'n_jobs=1' enables to turn off parallel computing
              for debugging without changing the codepath
            - early capture of pickling errors

        * An optional progress meter.

        * Interruption of multiprocesses jobs with 'Ctrl-C'

        * Flexible pickling control for the communication to and from
          the worker processes.

        * Ability to use shared memory efficiently with worker
          processes for large numpy-based datastructures.

        Examples
        --------

        A simple example:

        >>> from math import sqrt
        >>> from joblib import Parallel, delayed
        >>> Parallel(n_jobs=1)(delayed(sqrt)(i**2) for i in range(10))
        [0.0, 1.0, 2.0, 3.0, 4.0, 5.0, 6.0, 7.0, 8.0, 9.0]

        Reshaping the output when the function has several return
        values:

        >>> from math import modf
        >>> from joblib import Parallel, delayed
        >>> r = Parallel(n_jobs=1)(delayed(modf)(i/2.) for i in range(10))
        >>> res, i = zip(*r)
        >>> res
        (0.0, 0.5, 0.0, 0.5, 0.0, 0.5, 0.0, 0.5, 0.0, 0.5)
        >>> i
        (0.0, 0.0, 1.0, 1.0, 2.0, 2.0, 3.0, 3.0, 4.0, 4.0)

        The progress meter: the higher the value of `verbose`, the more
        messages:

        >>> from time import sleep
        >>> from joblib import Parallel, delayed
        >>> r = Parallel(n_jobs=2, verbose=10)(delayed(sleep)(.2) for _ in range(10)) #doctest: +SKIP
        [Parallel(n_jobs=2)]: Done   1 tasks      | elapsed:    0.6s
        [Parallel(n_jobs=2)]: Done   4 tasks      | elapsed:    0.8s
        [Parallel(n_jobs=2)]: Done  10 out of  10 | elapsed:    1.4s finished

        Traceback example, note how the line of the error is indicated
        as well as the values of the parameter passed to the function that
        triggered the exception, even though the traceback happens in the
        child process:

        >>> from heapq import nlargest
        >>> from joblib import Parallel, delayed
        >>> Parallel(n_jobs=2)(delayed(nlargest)(2, n) for n in (range(4), 'abcde', 3)) #doctest: +SKIP
        #...
        ---------------------------------------------------------------------------
        Sub-process traceback:
        ---------------------------------------------------------------------------
        TypeError                                          Mon Nov 12 11:37:46 2012
        PID: 12934                                    Python 2.7.3: /usr/bin/python
        ...........................................................................
        /usr/lib/python2.7/heapq.pyc in nlargest(n=2, iterable=3, key=None)
            419         if n >= size:
            420             return sorted(iterable, key=key, reverse=True)[:n]
            421
            422     # When key is none, use simpler decoration
            423     if key is None:
        --> 424         it = izip(iterable, count(0,-1))                    # decorate
            425         result = _nlargest(n, it)
            426         return map(itemgetter(0), result)                   # undecorate
            427
            428     # General case, slowest method
         TypeError: izip argument #1 must support iteration
        ___________________________________________________________________________


        Using pre_dispatch in a producer/consumer situation, where the
        data is generated on the fly. Note how the producer is first
        called 3 times before the parallel loop is initiated, and then
        called to generate new data on the fly:

        >>> from math import sqrt
        >>> from joblib import Parallel, delayed
        >>> def producer():
        ...     for i in range(6):
        ...         print('Produced %s' % i)
        ...         yield i
        >>> out = Parallel(n_jobs=2, verbose=100, pre_dispatch='1.5*n_jobs')(
        ...                delayed(sqrt)(i) for i in producer()) #doctest: +SKIP
        Produced 0
        Produced 1
        Produced 2
        [Parallel(n_jobs=2)]: Done 1 jobs     | elapsed:  0.0s
        Produced 3
        [Parallel(n_jobs=2)]: Done 2 jobs     | elapsed:  0.0s
        Produced 4
        [Parallel(n_jobs=2)]: Done 3 jobs     | elapsed:  0.0s
        Produced 5
        [Parallel(n_jobs=2)]: Done 4 jobs     | elapsed:  0.0s
        [Parallel(n_jobs=2)]: Done 6 out of 6 | elapsed:  0.0s remaining: 0.0s
        [Parallel(n_jobs=2)]: Done 6 out of 6 | elapsed:  0.0s finished

    '''
    def __init__(self, n_jobs=None, backend=None, verbose=0, timeout=None,
                 pre_dispatch='2 * n_jobs', batch_size='auto',
                 temp_folder=None, max_nbytes='1M', mmap_mode='r',
                 return_generator=False, prefer=None, require=None):
        active_backend, context_n_jobs = get_active_backend(
            prefer=prefer, require=require, verbose=verbose)
        nesting_level = active_backend.nesting_level
        if backend is None and n_jobs is None:
            # If we are under a parallel_backend context manager, look up
            # the default number of jobs and use that instead:
            n_jobs = context_n_jobs
        if n_jobs is None:
            # No specific context override and no specific value request:
            # default to 1.
            n_jobs = 1
        self.n_jobs = n_jobs
        self.verbose = verbose
        self.timeout = timeout
        self.pre_dispatch = pre_dispatch
        self.return_generator = return_generator
        self._ready_batches = queue.Queue()
        self._id = uuid4().hex
        self._reducer_callback = None

        if isinstance(max_nbytes, str):
            max_nbytes = memstr_to_bytes(max_nbytes)

        self._backend_args = dict(
            max_nbytes=max_nbytes,
            mmap_mode=mmap_mode,
            temp_folder=temp_folder,
            prefer=prefer,
            require=require,
            verbose=max(0, self.verbose - 50),
        )
        if DEFAULT_MP_CONTEXT is not None:
            self._backend_args['context'] = DEFAULT_MP_CONTEXT
        elif hasattr(mp, "get_context"):
            self._backend_args['context'] = mp.get_context()

        if backend is None:
            backend = active_backend

        elif isinstance(backend, ParallelBackendBase):
            # Use provided backend as is, with the current nesting_level if it
            # is not set yet.
            if backend.nesting_level is None:
                backend.nesting_level = nesting_level

        elif hasattr(backend, 'Pool') and hasattr(backend, 'Lock'):
            # Make it possible to pass a custom multiprocessing context as
            # backend to change the start method to forkserver or spawn or
            # preload modules on the forkserver helper process.
            self._backend_args['context'] = backend
            backend = MultiprocessingBackend(nesting_level=nesting_level)
        else:
            try:
                backend_factory = BACKENDS[backend]
            except KeyError as e:
                raise ValueError("Invalid backend: %s, expected one of %r"
                                 % (backend, sorted(BACKENDS.keys()))) from e
            backend = backend_factory(nesting_level=nesting_level)

        if (require == 'sharedmem' and
                not getattr(backend, 'supports_sharedmem', False)):
            raise ValueError("Backend %s does not support shared memory"
                             % backend)

        if (batch_size == 'auto' or isinstance(batch_size, Integral) and
                batch_size > 0):
            self.batch_size = batch_size
        else:
            raise ValueError(
                "batch_size must be 'auto' or a positive integer, got: %r"
                % batch_size)

        if not getattr(backend, 'supports_fetch_result_to_callback',
                       False) and return_generator:
            raise ValueError("Backend %s does not support "
                             "return_generator=True" % backend)

        self._backend = backend
        self._pending_outputs = list()
        self._jobs = list()
        self._managed_backend = False

        # This lock is used coordinate the main thread of this process with
        # the async callback thread of our the pool.
        self._lock = threading.RLock()

    def __enter__(self):
        self._managed_backend = True
        self._calling = False
        self._initialize_backend()
        return self

    def __exit__(self, exc_type, exc_value, traceback):
        self._managed_backend = False
        # TODO: this step should not be necessary, the generator should be
        # allowed to keep living outside the context and only terminate when
        # the input iterator is exhausted. However it seems that this can
        # cause abortion to run in a separate thread.
        if self.return_generator and self._calling:
            self._abort()
        self._terminate_and_reset()

    def _initialize_backend(self):
        """Build a process or thread pool and return the number of workers"""
        try:
            n_jobs = self._backend.configure(n_jobs=self.n_jobs,
                                             parallel=self,
                                             **self._backend_args)
            if (self.timeout is not None and
                not getattr(self._backend, "supports_timeout", False) and
                not getattr(self._backend,
                            "supports_fetch_result_to_callback", False)):
                warnings.warn(
                    'The backend class {!r} does not support timeout. '
                    "You have set 'timeout={}' in Parallel but "
                    "the 'timeout' parameter will not be used.".format(
                        self._backend.__class__.__name__,
                        self.timeout))

        except FallbackToBackend as e:
            # Recursively initialize the backend in case of requested fallback.
            self._backend = e.backend
            n_jobs = self._initialize_backend()

        return n_jobs

    def _effective_n_jobs(self):
        if self._backend:
            return self._backend.effective_n_jobs(self.n_jobs)
        return 1

    def _terminate_and_reset(self):
        if hasattr(self._backend, 'stop_call') and self._calling:
            self._backend.stop_call()
        self._calling = False
        if not self._managed_backend and self._backend is not None:
            self._backend.terminate()

    def _dispatch(self, batch):
        """Queue the batch for computing, with or without multiprocessing

        WARNING: this method is not thread-safe: it should be only called
        indirectly via dispatch_one_batch.

        """
        jobs = self._jobs

        # If job.get() catches an exception, it closes the queue:
        if self._aborting:
            return

        batch_size = len(batch)

        self.n_dispatched_tasks += batch_size
        self.n_dispatched_batches += 1

        dispatch_timestamp = time.time()

        task_tracker = _TaskTracker(self)
        cb = BatchCompletionCallBack(dispatch_timestamp, batch_size,
                                     task_tracker, self)
        with self._lock:
            job_idx = len(jobs)
            job = self._backend.apply_async(batch, callback=cb)
            task_tracker.register_job(job)
            # A job can complete so quickly than its callback is
            # called before we get here, causing self._jobs to
            # grow. To ensure correct results ordering, .insert is
            # used (rather than .append) in the following line
            jobs.insert(job_idx, task_tracker)

    def dispatch_next(self):
        """Dispatch more data for parallel processing

        This method is meant to be called concurrently by the multiprocessing
        callback. We rely on the thread-safety of dispatch_one_batch to protect
        against concurrent consumption of the unprotected iterator.

        """
        if not self.dispatch_one_batch(self._original_iterator):
            self._iterating = False
            self._original_iterator = None

    def dispatch_one_batch(self, iterator):
        """Prefetch the tasks for the next batch and dispatch them.

        The effective size of the batch is computed here.
        If there are no more jobs to dispatch, return False, else return True.

        The iterator consumption and dispatching is protected by the same
        lock so calling this function should be thread safe.

        """

        if self._aborting:
            return False

        batch_size = self._get_batch_size()

        with self._lock:
            # to ensure an even distribution of the workload between workers,
            # we look ahead in the original iterators more than batch_size
            # tasks - However, we keep consuming only one batch at each
            # dispatch_one_batch call. The extra tasks are stored in a local
            # queue, _ready_batches, that is looked-up prior to re-consuming
            # tasks from the origal iterator.
            try:
                tasks = self._ready_batches.get(block=False)
            except queue.Empty:
                # slice the iterator n_jobs * batchsize items at a time. If the
                # slice returns less than that, then the current batchsize puts
                # too much weight on a subset of workers, while other may end
                # up starving. So in this case, re-scale the batch size
                # accordingly to distribute evenly the last items between all
                # workers.
                n_jobs = self._cached_effective_n_jobs
                big_batch_size = batch_size * n_jobs

                islice = list(itertools.islice(iterator, big_batch_size))
                if len(islice) == 0:
                    return False
                elif (iterator is self._original_iterator and
                      len(islice) < big_batch_size):
                    # We reached the end of the original iterator (unless
                    # iterator is the ``pre_dispatch``-long initial slice of
                    # the original iterator) -- decrease the batch size to
                    # account for potential variance in the batches running
                    # time.
                    final_batch_size = max(1, len(islice) // (10 * n_jobs))
                else:
                    final_batch_size = max(1, len(islice) // n_jobs)

                # enqueue n_jobs batches in a local queue
                for i in range(0, len(islice), final_batch_size):
                    tasks = BatchedCalls(islice[i:i + final_batch_size],
                                         self._backend.get_nested_backend(),
                                         self._reducer_callback,
                                         self._pickle_cache)
                    self._ready_batches.put(tasks)

                # finally, get one task.
                tasks = self._ready_batches.get(block=False)
            if len(tasks) == 0:
                # No more tasks available in the iterator: tell caller to stop.
                return False
            else:
                self._dispatch(tasks)
                return True

    def _get_batch_size(self):
        if self.batch_size == 'auto':
            return self._backend.compute_batch_size()
        else:
            # Fixed batch size strategy
            return self.batch_size

    def _print(self, msg, msg_args):
        """Display the message on stout or stderr depending on verbosity"""
        # XXX: Not using the logger framework: need to
        # learn to use logger better.
        if not self.verbose:
            return
        if self.verbose < 50:
            writer = sys.stderr.write
        else:
            writer = sys.stdout.write
        msg = msg % msg_args
        writer('[%s]: %s\n' % (self, msg))

    def _is_completed(self):
        return self.n_completed_tasks == self.n_dispatched_tasks and not (
            self._iterating or self._aborting)

    def print_progress(self):
        """Display the process of the parallel execution only a fraction
           of time, controlled by self.verbose.
        """
        elapsed_time = time.time() - self._start_time

        if self._is_completed():
            # Make sure that we get a last message telling us we are done
            self._print('Done %3i out of %3i | elapsed: %s finished',
                        (self.n_completed_tasks, self.n_completed_tasks,
                         short_format_time(elapsed_time)))
            return

        if not self.verbose:
            return

        # Original job iterator becomes None once it has been fully
        # consumed : at this point we know the total number of jobs and we are
        # able to display an estimation of the remaining time based on already
        # completed jobs. Otherwise, we simply display the number of completed
        # tasks.
        elif self._original_iterator is not None:
            if _verbosity_filter(self.n_dispatched_batches, self.verbose):
                return
            self._print('Done %3i tasks      | elapsed: %s',
                        (self.n_completed_tasks,
                         short_format_time(elapsed_time), ))
        else:
            index = self.n_completed_tasks
            # We are finished dispatching
            total_tasks = self.n_dispatched_tasks
            # We always display the first loop
            if not index == 0:
                # Display depending on the number of remaining items
                # A message as soon as we finish dispatching, cursor is 0
                cursor = (total_tasks - index + 1 -
                          self._pre_dispatch_amount)
                frequency = (total_tasks // self.verbose) + 1
                is_last_item = (index + 1 == total_tasks)
                if (is_last_item or cursor % frequency):
                    return
            remaining_time = (elapsed_time / index) * \
                             (self.n_dispatched_tasks - index * 1.0)
            # only display status if remaining time is greater or equal to 0
            self._print('Done %3i out of %3i | elapsed: %s remaining: %s',
                        (index,
                         total_tasks,
                         short_format_time(elapsed_time),
                         short_format_time(remaining_time),
                         ))

    def _abort(self):
        # Stop dispatching any new job in the async callback thread
        self._aborting = True

        # If the backend allows it, cancel or kill remaining running
        # tasks without waiting for the results as we will raise
        # the exception we got back to the caller instead of returning
        # any result.
        backend = self._backend
        if (backend is not None and not self._aborted and
                hasattr(backend, 'abort_everything')):
            # If the backend is managed externally we need to make sure
            # to leave it in a working state to allow for future jobs
            # scheduling.
            ensure_ready = self._managed_backend
            backend.abort_everything(ensure_ready=ensure_ready)
        self._aborted = True

    def _start(self, iterator, pre_dispatch, n_jobs):
        try:
            retrieval_context = self._backend.retrieval_context()
            retrieval_context.__enter__()

            # Only set self._iterating to True if at least a batch
            # was dispatched. In particular this covers the edge
            # case of Parallel used with an exhausted iterator. If
            # self._original_iterator is None, then this means either
            # that pre_dispatch == "all", n_jobs == 1 or that the first batch
            # was very quick and its callback already dispatched all the
            # remaining jobs.
            self._iterating = False
            if self.dispatch_one_batch(iterator):
                self._iterating = self._original_iterator is not None

            while self.dispatch_one_batch(iterator):
                pass

            if pre_dispatch == "all":
                # The iterable was consumed all at once by the above for loop.
                # No need to wait for async callbacks to trigger to
                # consumption.
                self._iterating = False

            return retrieval_context
        except BaseException:
            retrieval_context.__exit__(None, None, None)
            self._abort()
            self._terminate_and_reset()
            raise

    def _get_batched_outputs(self, retrieval_context):
        try:
            # empty yield that can be consumed early to enter the try/except
            # block
            yield
            while self._iterating or \
                    self.n_completed_tasks < self.n_dispatched_tasks or (
                    len(self._jobs) > 0 and
                    not self._backend.supports_fetch_result_to_callback):
                if self._aborting:
                    with self._lock:
                        error_job = next((job for job in self._jobs
                                          if job.status == "Error"), None)
                        if error_job is not None:
                            error_job.get_result(self.timeout)
                        break
                if len(self._jobs) == 0 or \
                        self._jobs[0].get_status(
                            timeout=self.timeout) == "Pending":
                    # Wait for an async callback to dispatch new jobs
                    time.sleep(0.01)
                    continue
                # We need to be careful: the job list can be filling up as
                # we empty it and Python list are not thread-safe by default
                # hence the use of the lock
                with self._lock:
                    result = self._jobs.pop(0)
                result = result.get_result(self.timeout)
                yield result
        # Note: we catch any BaseException instead of just
        # Exception instances to also include
        # KeyboardInterrupt and GeneratorExit
        except BaseException:
            self._exception = True
            self._abort()
            raise
        finally:
            _remaining_outputs = ([] if self._exception
                                  else self._jobs[::-1].copy())
            self._jobs = list()
            retrieval_context.__exit__(None, None, None)
            self._terminate_and_reset()

        while len(_remaining_outputs) > 0:
            result = _remaining_outputs.pop().get_result(self.timeout)
            yield result

    def _get_outputs(self, retrieval_context):
        outputs = self._get_batched_outputs(retrieval_context)
        nb_consumed = 0

        with self._warn_early_exit(nb_consumed):
            yield next(outputs)

        for output in outputs:
            if isinstance(output, DelayedResult):
                output = output.get()
                status = output["status"]
                output = output["result"]
                if status == "Error":
                    raise output
            elif self._exception:
                continue
            for out in output:
                with self._warn_early_exit(nb_consumed):
                    nb_consumed += 1
                    yield out

    @contextlib.contextmanager
    def _warn_early_exit(self, nb_consumed):
        try:
            yield
        except GeneratorExit:
            if self.return_generator is False:
                raise

            ready_outputs = self.n_completed_tasks - nb_consumed
            is_completed = self._is_completed()
            msg = ""
            if ready_outputs:
                msg += ("%d tasks have been successfully executed and "
                        "readied but not used." % ready_outputs)
                if not is_completed:
                    msg += " Additionally, "

            if not is_completed:
                msg += ("%d tasks which were still being processed by the "
                        "workers have been cancelled."
                        % self.n_dispatched_tasks)

            if msg:
                msg += (" You could benefit from adjusting the input task "
                        "iterator to limit unnecessary computation time.")

                warnings.warn(msg)

            raise

    def __call__(self, iterable):
        if self._jobs:
            msg = 'This Parallel instance is already running !'
            if self.return_generator is True:
                msg += (
                    " Before submitting new tasks, you must wait for the "
                    "completion of all the previous tasks, or clean all "
                    "references to the output generator.")

            raise ValueError('This Parallel instance is already running !')
        # A flag used to abort the dispatching of jobs in case an
        # exception is found
        self._aborting = False
        self._exception = False
        self._aborted = False

        if not self._managed_backend:
            n_jobs = self._initialize_backend()
        else:
            n_jobs = self._effective_n_jobs()
        if isinstance(self._backend, LokyBackend):
            # For the loky backend, we add a callback executed when reducing
            # BatchCalls, that makes the loky executor use a temporary folder
            # specific to this Parallel object when pickling temporary memmaps.
            # This callback is necessary to ensure that several Parallel
            # objects using the same resuable executor don't use the same
            # temporary resources.

            def _batched_calls_reducer_callback():
                # Relevant implementation detail: the following lines, called
                # when reducing BatchedCalls, are called in a thread-safe
                # situation, meaning that the context of the temporary folder
                # manager will not be changed in between the callback execution
                # and the end of the BatchedCalls pickling. The reason is that
                # pickling (the only place where set_current_context is used)
                # is done from a single thread (the queue_feeder_thread).
                self._backend._workers._temp_folder_manager.set_current_context(  # noqa
                    self._id
                )
            self._reducer_callback = _batched_calls_reducer_callback

        # self._effective_n_jobs should be called in the Parallel.__call__
        # thread only -- store its value in an attribute for further queries.
        self._cached_effective_n_jobs = n_jobs

        backend_name = self._backend.__class__.__name__
        if n_jobs == 0:
            raise RuntimeError("%s has no active worker." % backend_name)

        self._print("Using backend %s with %d concurrent workers.",
                    (backend_name, n_jobs))
        if hasattr(self._backend, 'start_call'):
            self._backend.start_call()
        self._calling = True
        iterator = iter(iterable)
        pre_dispatch = self.pre_dispatch
        if n_jobs == 1:
            batch_size = self._get_batch_size()
            pre_dispatch = batch_size

        if pre_dispatch == 'all':
            # prevent further dispatch via multiprocessing callback thread
            self._original_iterator = None
            self._pre_dispatch_amount = 0
        else:
            self._original_iterator = iterator
            if hasattr(pre_dispatch, 'endswith'):
                pre_dispatch = eval(pre_dispatch)
            self._pre_dispatch_amount = pre_dispatch = int(pre_dispatch)

            # The main thread will consume the first pre_dispatch items and
            # the remaining items will later be lazily dispatched by async
            # callbacks upon task completions.

            # TODO: this iterator should be batch_size * n_jobs
            iterator = itertools.islice(iterator, self._pre_dispatch_amount)

        self._start_time = time.time()
        self.n_dispatched_batches = 0
        self.n_dispatched_tasks = 0
        self.n_completed_tasks = 0
        # Use a caching dict for callables that are pickled with cloudpickle to
        # improve performances. This cache is used only in the case of
        # functions that are defined in the __main__ module, functions that are
        # defined locally (inside another function) and lambda expressions.
        self._pickle_cache = dict()
        retrieval_context = self._start(iterator, pre_dispatch, n_jobs)
        output = self._get_outputs(retrieval_context)
        next(output)
        return output if self.return_generator else list(output)

    def __repr__(self):
        return '%s(n_jobs=%s)' % (self.__class__.__name__, self.n_jobs)<|MERGE_RESOLUTION|>--- conflicted
+++ resolved
@@ -614,19 +614,13 @@
             in Bytes, or a human-readable string, e.g., '1M' for 1 megabyte.
             Use None to disable memmapping of large arrays.
             Only active when backend="loky" or "multiprocessing".
-<<<<<<< HEAD
-        mmap_mode: {None, 'r+', 'r', 'w+', 'c'}
-            Memmapping mode for numpy arrays passed to workers.
-            See 'max_nbytes' parameter documentation for more details.
-        return_generator: bool
-            If True, calls to this instance will return a generator.
-=======
         mmap_mode: {None, 'r+', 'r', 'w+', 'c'}, default: 'r'
             Memmapping mode for numpy arrays passed to workers. None will 
             disable memmapping, other modes defined in the numpy.memmap doc:
             https://numpy.org/doc/stable/reference/generated/numpy.memmap.html
             Also, see 'max_nbytes' parameter documentation for more details.
->>>>>>> 7742f588
+        return_generator: bool
+            If True, calls to this instance will return a generator.
 
         Notes
         -----
