"""
Helpers for embarrassingly parallel code.
"""

# Author: Gael Varoquaux < gael dot varoquaux at normalesup dot org >
# Copyright: 2010, Gael Varoquaux
# License: BSD 3 clause

from __future__ import division

import collections
import functools
import itertools
import os
import queue
import sys
import threading
import time
import warnings
import weakref
<<<<<<< HEAD
from contextlib import ExitStack, nullcontext
from copy import copy
=======
from contextlib import nullcontext
from math import floor, log10, sqrt
>>>>>>> 2a28aa52
from multiprocessing import TimeoutError
from numbers import Integral
from uuid import uuid4

from ._multiprocessing_helpers import mp

# Make sure that those two classes are part of the public joblib.parallel API
# so that 3rd party backend implementers can import them from here.
from ._parallel_backends import (
    AutoBatchingMixin,  # noqa
    FallbackToBackend,
    LokyBackend,
    MultiprocessingBackend,
    ParallelBackendBase,  # noqa
    SequentialBackend,
    ThreadingBackend,
)
from ._utils import _Sentinel, eval_expr
from .disk import memstr_to_bytes
from .logger import Logger, short_format_time

BACKENDS = {
    "threading": ThreadingBackend,
    "sequential": SequentialBackend,
}
# name of the backend used by default by Parallel outside of any context
# managed by ``parallel_config`` or ``parallel_backend``.

# threading is the only backend that is always everywhere
DEFAULT_BACKEND = "threading"
DEFAULT_THREAD_BACKEND = "threading"
DEFAULT_PROCESS_BACKEND = "loky"

MAYBE_AVAILABLE_BACKENDS = {"multiprocessing", "loky"}

# if multiprocessing is available, so is loky, we set it as the default
# backend
if mp is not None:
    BACKENDS["multiprocessing"] = MultiprocessingBackend
    from .externals import loky

    BACKENDS["loky"] = LokyBackend
    DEFAULT_BACKEND = "loky"

# Thread local value that can be overridden by the ``parallel_config`` context
# manager
_backend = threading.local()


def _register_dask():
    """Register Dask Backend if called with parallel_config(backend="dask")"""
    try:
        from ._dask import DaskDistributedBackend

        register_parallel_backend("dask", DaskDistributedBackend)
    except ImportError as e:
        msg = (
            "To use the dask.distributed backend you must install both "
            "the `dask` and distributed modules.\n\n"
            "See https://dask.pydata.org/en/latest/install.html for more "
            "information."
        )
        raise ImportError(msg) from e


EXTERNAL_BACKENDS = {
    "dask": _register_dask,
}


# Sentinels for the default values of the Parallel constructor and
# the parallel_config and parallel_backend context managers
default_parallel_config = {
    "backend": _Sentinel(default_value=None),
    "n_jobs": _Sentinel(default_value=None),
    "verbose": _Sentinel(default_value=0),
    "temp_folder": _Sentinel(default_value=None),
    "max_nbytes": _Sentinel(default_value="1M"),
    "mmap_mode": _Sentinel(default_value="r"),
    "prefer": _Sentinel(default_value=None),
    "require": _Sentinel(default_value=None),
}


VALID_BACKEND_HINTS = ("processes", "threads", None)
VALID_BACKEND_CONSTRAINTS = ("sharedmem", None)


def _get_config_param(param, context_config, key):
    """Return the value of a parallel config parameter

    Explicitly setting it in Parallel has priority over setting in a
    parallel_(config/backend) context manager.
    """
    if param is not default_parallel_config[key]:
        # param is explicitly set, return it
        return param

    if context_config[key] is not default_parallel_config[key]:
        # there's a context manager and the key is set, return it
        return context_config[key]

    # Otherwise, we are in the default_parallel_config,
    # return the default value
    return param.default_value


def get_active_backend(
    prefer=default_parallel_config["prefer"],
    require=default_parallel_config["require"],
    verbose=default_parallel_config["verbose"],
):
    """Return the active default backend"""
    backend, config = _get_active_backend(prefer, require, verbose)
    n_jobs = _get_config_param(default_parallel_config["n_jobs"], config, "n_jobs")
    return backend, n_jobs


def _get_active_backend(
    prefer=default_parallel_config["prefer"],
    require=default_parallel_config["require"],
    verbose=default_parallel_config["verbose"],
):
    """Return the active default backend"""

    backend_config = getattr(_backend, "config", default_parallel_config)

    backend = _get_config_param(
        default_parallel_config["backend"], backend_config, "backend"
    )

    prefer = _get_config_param(prefer, backend_config, "prefer")
    require = _get_config_param(require, backend_config, "require")
    verbose = _get_config_param(verbose, backend_config, "verbose")

    if prefer not in VALID_BACKEND_HINTS:
        raise ValueError(
            f"prefer={prefer} is not a valid backend hint, "
            f"expected one of {VALID_BACKEND_HINTS}"
        )
    if require not in VALID_BACKEND_CONSTRAINTS:
        raise ValueError(
            f"require={require} is not a valid backend constraint, "
            f"expected one of {VALID_BACKEND_CONSTRAINTS}"
        )
    if prefer == "processes" and require == "sharedmem":
        raise ValueError(
            "prefer == 'processes' and require == 'sharedmem' are inconsistent settings"
        )

    explicit_backend = True
    if backend is None:
        # We are either outside of the scope of any parallel_(config/backend)
        # context manager or the context manager did not set a backend.
        # create the default backend instance now.
        backend = BACKENDS[DEFAULT_BACKEND](nesting_level=0)

        explicit_backend = False

    # Try to use the backend set by the user with the context manager.

    nesting_level = backend.nesting_level
    uses_threads = getattr(backend, "uses_threads", False)
    supports_sharedmem = getattr(backend, "supports_sharedmem", False)
    # Force to use thread-based backend if the provided backend does not
    # match the shared memory constraint or if the backend is not explicitly
    # given and threads are preferred.
    force_threads = (require == "sharedmem" and not supports_sharedmem) or (
        not explicit_backend and prefer == "threads" and not uses_threads
    )
    force_processes = not explicit_backend and prefer == "processes" and uses_threads

    if force_threads:
        # This backend does not match the shared memory constraint:
        # fallback to the default thead-based backend.
        sharedmem_backend = BACKENDS[DEFAULT_THREAD_BACKEND](
            nesting_level=nesting_level
        )
        # Warn the user if we forced the backend to thread-based, while the
        # user explicitly specified a non-thread-based backend.
        if verbose >= 10 and explicit_backend:
            print(
                f"Using {sharedmem_backend.__class__.__name__} as "
                f"joblib backend instead of {backend.__class__.__name__} "
                "as the latter does not provide shared memory semantics."
            )
        # Force to n_jobs=1 by default
        thread_config = backend_config.copy()
        thread_config["n_jobs"] = 1
        return sharedmem_backend, thread_config

    if force_processes:
        # This backend does not match the prefer="processes" constraint:
        # fallback to the default process-based backend.
        process_backend = BACKENDS[DEFAULT_PROCESS_BACKEND](nesting_level=nesting_level)

        return process_backend, backend_config.copy()

    return backend, backend_config


class parallel_config:
    """Set the default backend or configuration for :class:`~joblib.Parallel`.

    This is an alternative to directly passing keyword arguments to the
    :class:`~joblib.Parallel` class constructor. It is particularly useful when
    calling into library code that uses joblib internally but does not expose
    the various parallel configuration arguments in its own API.

    Parameters
    ----------
    backend: str or ParallelBackendBase instance, default=None
        If ``backend`` is a string it must match a previously registered
        implementation using the :func:`~register_parallel_backend` function.

        By default the following backends are available:

        - 'loky': single-host, process-based parallelism (used by default),
        - 'threading': single-host, thread-based parallelism,
        - 'multiprocessing': legacy single-host, process-based parallelism.

        'loky' is recommended to run functions that manipulate Python objects.
        'threading' is a low-overhead alternative that is most efficient for
        functions that release the Global Interpreter Lock: e.g. I/O-bound
        code or CPU-bound code in a few calls to native code that explicitly
        releases the GIL. Note that on some rare systems (such as pyodide),
        multiprocessing and loky may not be available, in which case joblib
        defaults to threading.

        In addition, if the ``dask`` and ``distributed`` Python packages are
        installed, it is possible to use the 'dask' backend for better
        scheduling of nested parallel calls without over-subscription and
        potentially distribute parallel calls over a networked cluster of
        several hosts.

        It is also possible to use the distributed 'ray' backend for
        distributing the workload to a cluster of nodes. See more details
        in the Examples section below.

        Alternatively the backend can be passed directly as an instance.

    n_jobs: int, default=None
        The maximum number of concurrently running jobs, such as the number
        of Python worker processes when ``backend="loky"`` or the size of the
        thread-pool when ``backend="threading"``.
        This argument is converted to an integer, rounded below for float.
        If -1 is given, `joblib` tries to use all CPUs. The number of CPUs
        ``n_cpus`` is obtained with :func:`~cpu_count`.
        For n_jobs below -1, (n_cpus + 1 + n_jobs) are used. For instance,
        using ``n_jobs=-2`` will result in all CPUs but one being used.
        This argument can also go above ``n_cpus``, which will cause
        oversubscription. In some cases, slight oversubscription can be
        beneficial, e.g., for tasks with large I/O operations.
        If 1 is given, no parallel computing code is used at all, and the
        behavior amounts to a simple python `for` loop. This mode is not
        compatible with `timeout`.
        None is a marker for 'unset' that will be interpreted as n_jobs=1
        unless the call is performed under a :func:`~parallel_config`
        context manager that sets another value for ``n_jobs``.
        If n_jobs = 0 then a ValueError is raised.

    verbose: int, default=0
        The verbosity level: if non zero, progress messages are
        printed. Above 50, the output is sent to stdout.
        The frequency of the messages increases with the verbosity level.
        If it more than 10, all iterations are reported.

    temp_folder: str or None, default=None
        Folder to be used by the pool for memmapping large arrays
        for sharing memory with worker processes. If None, this will try in
        order:

        - a folder pointed by the ``JOBLIB_TEMP_FOLDER`` environment
          variable,
        - ``/dev/shm`` if the folder exists and is writable: this is a
          RAM disk filesystem available by default on modern Linux
          distributions,
        - the default system temporary folder that can be
          overridden with ``TMP``, ``TMPDIR`` or ``TEMP`` environment
          variables, typically ``/tmp`` under Unix operating systems.

    max_nbytes int, str, or None, optional, default='1M'
        Threshold on the size of arrays passed to the workers that
        triggers automated memory mapping in temp_folder. Can be an int
        in Bytes, or a human-readable string, e.g., '1M' for 1 megabyte.
        Use None to disable memmapping of large arrays.

    mmap_mode: {None, 'r+', 'r', 'w+', 'c'}, default='r'
        Memmapping mode for numpy arrays passed to workers. None will
        disable memmapping, other modes defined in the numpy.memmap doc:
        https://numpy.org/doc/stable/reference/generated/numpy.memmap.html
        Also, see 'max_nbytes' parameter documentation for more details.

    prefer: str in {'processes', 'threads'} or None, default=None
        Soft hint to choose the default backend.
        The default process-based backend is 'loky' and the default
        thread-based backend is 'threading'. Ignored if the ``backend``
        parameter is specified.

    require: 'sharedmem' or None, default=None
        Hard constraint to select the backend. If set to 'sharedmem',
        the selected backend will be single-host and thread-based.

    inner_max_num_threads: int, default=None
        If not None, overwrites the limit set on the number of threads
        usable in some third-party library threadpools like OpenBLAS,
        MKL or OpenMP. This is only used with the ``loky`` backend.

    backend_params: dict
        Additional parameters to pass to the backend constructor when
        backend is a string.

    Notes
    -----
    Joblib tries to limit the oversubscription by limiting the number of
    threads usable in some third-party library threadpools like OpenBLAS, MKL
    or OpenMP. The default limit in each worker is set to
    ``max(cpu_count() // effective_n_jobs, 1)`` but this limit can be
    overwritten with the ``inner_max_num_threads`` argument which will be used
    to set this limit in the child processes.

    .. versionadded:: 1.3

    Examples
    --------
    >>> from operator import neg
    >>> with parallel_config(backend='threading'):
    ...     print(Parallel()(delayed(neg)(i + 1) for i in range(5)))
    ...
    [-1, -2, -3, -4, -5]

    To use the 'ray' joblib backend add the following lines:

    >>> from ray.util.joblib import register_ray  # doctest: +SKIP
    >>> register_ray()  # doctest: +SKIP
    >>> with parallel_config(backend="ray"):  # doctest: +SKIP
    ...     print(Parallel()(delayed(neg)(i + 1) for i in range(5)))
    [-1, -2, -3, -4, -5]

    """

    def __init__(
        self,
        backend=default_parallel_config["backend"],
        *,
        n_jobs=default_parallel_config["n_jobs"],
        verbose=default_parallel_config["verbose"],
        temp_folder=default_parallel_config["temp_folder"],
        max_nbytes=default_parallel_config["max_nbytes"],
        mmap_mode=default_parallel_config["mmap_mode"],
        prefer=default_parallel_config["prefer"],
        require=default_parallel_config["require"],
        inner_max_num_threads=None,
        **backend_params,
    ):
        # Save the parallel info and set the active parallel config
        self.old_parallel_config = getattr(_backend, "config", default_parallel_config)

        backend = self._check_backend(backend, inner_max_num_threads, **backend_params)

        new_config = {
            "n_jobs": n_jobs,
            "verbose": verbose,
            "temp_folder": temp_folder,
            "max_nbytes": max_nbytes,
            "mmap_mode": mmap_mode,
            "prefer": prefer,
            "require": require,
            "backend": backend,
        }
        self.parallel_config = self.old_parallel_config.copy()
        self.parallel_config.update(
            {k: v for k, v in new_config.items() if not isinstance(v, _Sentinel)}
        )

        setattr(_backend, "config", self.parallel_config)

    def _check_backend(self, backend, inner_max_num_threads, **backend_params):
        if backend is default_parallel_config["backend"]:
            if inner_max_num_threads is not None or len(backend_params) > 0:
                raise ValueError(
                    "inner_max_num_threads and other constructor "
                    "parameters backend_params are only supported "
                    "when backend is not None."
                )
            return backend

        if isinstance(backend, str):
            # Handle non-registered or missing backends
            if backend not in BACKENDS:
                if backend in EXTERNAL_BACKENDS:
                    register = EXTERNAL_BACKENDS[backend]
                    register()
                elif backend in MAYBE_AVAILABLE_BACKENDS:
                    warnings.warn(
                        f"joblib backend '{backend}' is not available on "
                        f"your system, falling back to {DEFAULT_BACKEND}.",
                        UserWarning,
                        stacklevel=2,
                    )
                    BACKENDS[backend] = BACKENDS[DEFAULT_BACKEND]
                else:
                    raise ValueError(
                        f"Invalid backend: {backend}, expected one of "
                        f"{sorted(BACKENDS.keys())}"
                    )

            backend = BACKENDS[backend](**backend_params)

        if inner_max_num_threads is not None:
            msg = (
                f"{backend.__class__.__name__} does not accept setting the "
                "inner_max_num_threads argument."
            )
            assert backend.supports_inner_max_num_threads, msg
            backend.inner_max_num_threads = inner_max_num_threads

        # If the nesting_level of the backend is not set previously, use the
        # nesting level from the previous active_backend to set it
        if backend.nesting_level is None:
            parent_backend = self.old_parallel_config["backend"]
            if parent_backend is default_parallel_config["backend"]:
                nesting_level = 0
            else:
                nesting_level = parent_backend.nesting_level
            backend.nesting_level = nesting_level

        return backend

    def __enter__(self):
        return self.parallel_config

    def __exit__(self, type, value, traceback):
        self.unregister()

    def unregister(self):
        setattr(_backend, "config", self.old_parallel_config)


class parallel_backend(parallel_config):
    """Change the default backend used by Parallel inside a with block.

    .. warning::
        It is advised to use the :class:`~joblib.parallel_config` context
        manager instead, which allows more fine-grained control over the
        backend configuration.

    If ``backend`` is a string it must match a previously registered
    implementation using the :func:`~register_parallel_backend` function.

    By default the following backends are available:

    - 'loky': single-host, process-based parallelism (used by default),
    - 'threading': single-host, thread-based parallelism,
    - 'multiprocessing': legacy single-host, process-based parallelism.

    'loky' is recommended to run functions that manipulate Python objects.
    'threading' is a low-overhead alternative that is most efficient for
    functions that release the Global Interpreter Lock: e.g. I/O-bound code or
    CPU-bound code in a few calls to native code that explicitly releases the
    GIL. Note that on some rare systems (such as Pyodide),
    multiprocessing and loky may not be available, in which case joblib
    defaults to threading.

    You can also use the `Dask <https://docs.dask.org/en/stable/>`_ joblib
    backend to distribute work across machines. This works well with
    scikit-learn estimators with the ``n_jobs`` parameter, for example::

    >>> import joblib  # doctest: +SKIP
    >>> from sklearn.model_selection import GridSearchCV  # doctest: +SKIP
    >>> from dask.distributed import Client, LocalCluster # doctest: +SKIP

    >>> # create a local Dask cluster
    >>> cluster = LocalCluster()  # doctest: +SKIP
    >>> client = Client(cluster)  # doctest: +SKIP
    >>> grid_search = GridSearchCV(estimator, param_grid, n_jobs=-1)
    ... # doctest: +SKIP
    >>> with joblib.parallel_backend("dask", scatter=[X, y]):  # doctest: +SKIP
    ...     grid_search.fit(X, y)

    It is also possible to use the distributed 'ray' backend for distributing
    the workload to a cluster of nodes. To use the 'ray' joblib backend add
    the following lines::

     >>> from ray.util.joblib import register_ray  # doctest: +SKIP
     >>> register_ray()  # doctest: +SKIP
     >>> with parallel_backend("ray"):  # doctest: +SKIP
     ...     print(Parallel()(delayed(neg)(i + 1) for i in range(5)))
     [-1, -2, -3, -4, -5]

    Alternatively the backend can be passed directly as an instance.

    By default all available workers will be used (``n_jobs=-1``) unless the
    caller passes an explicit value for the ``n_jobs`` parameter.

    This is an alternative to passing a ``backend='backend_name'`` argument to
    the :class:`~Parallel` class constructor. It is particularly useful when
    calling into library code that uses joblib internally but does not expose
    the backend argument in its own API.

    >>> from operator import neg
    >>> with parallel_backend('threading'):
    ...     print(Parallel()(delayed(neg)(i + 1) for i in range(5)))
    ...
    [-1, -2, -3, -4, -5]

    Joblib also tries to limit the oversubscription by limiting the number of
    threads usable in some third-party library threadpools like OpenBLAS, MKL
    or OpenMP. The default limit in each worker is set to
    ``max(cpu_count() // effective_n_jobs, 1)`` but this limit can be
    overwritten with the ``inner_max_num_threads`` argument which will be used
    to set this limit in the child processes.

    .. versionadded:: 0.10

    See Also
    --------
    joblib.parallel_config: context manager to change the backend
        configuration.
    """

    def __init__(
        self, backend, n_jobs=-1, inner_max_num_threads=None, **backend_params
    ):
        super().__init__(
            backend=backend,
            n_jobs=n_jobs,
            inner_max_num_threads=inner_max_num_threads,
            **backend_params,
        )

        if self.old_parallel_config is None:
            self.old_backend_and_jobs = None
        else:
            self.old_backend_and_jobs = (
                self.old_parallel_config["backend"],
                self.old_parallel_config["n_jobs"],
            )
        self.new_backend_and_jobs = (
            self.parallel_config["backend"],
            self.parallel_config["n_jobs"],
        )

    def __enter__(self):
        return self.new_backend_and_jobs


# Under Linux or OS X the default start method of multiprocessing
# can cause third party libraries to crash. Under Python 3.4+ it is possible
# to set an environment variable to switch the default start method from
# 'fork' to 'forkserver' or 'spawn' to avoid this issue albeit at the cost
# of causing semantic changes and some additional pool instantiation overhead.
DEFAULT_MP_CONTEXT = None
if hasattr(mp, "get_context"):
    method = os.environ.get("JOBLIB_START_METHOD", "").strip() or None
    if method is not None:
        DEFAULT_MP_CONTEXT = mp.get_context(method=method)


class BatchedCalls(object):
    """Wrap a sequence of (func, args, kwargs) tuples as a single callable"""

    def __init__(
        self,
        iterator_slice,
        backend_and_jobs,
        reducer_callback=None,
        pickle_cache=None,
        call_context=None,
    ):
        self.items = list(iterator_slice)
        self._size = len(self.items)
        self._reducer_callback = reducer_callback
        if isinstance(backend_and_jobs, tuple):
            self._backend, self._n_jobs = backend_and_jobs
        else:
            # this is for backward compatibility purposes. Before 0.12.6,
            # nested backends were returned without n_jobs indications.
            self._backend, self._n_jobs = backend_and_jobs, None
        self._pickle_cache = pickle_cache if pickle_cache is not None else {}
        self._call_context = call_context if call_context is not None else []

    def __call__(self):
        # Set the default nested backend to self._backend but do not set the
        # change the default number of processes to -1

        with ExitStack() as stack:
            for context, config in self._call_context:
                stack.enter_context(context(**config))
            with parallel_config(backend=self._backend, n_jobs=self._n_jobs):
                return [func(*args, **kwargs) for func, args, kwargs in self.items]

    def __reduce__(self):
        if self._reducer_callback is not None:
            self._reducer_callback()
        # no need to pickle the callback.
        return (
            BatchedCalls,
            (
                self.items,
                (self._backend, self._n_jobs),
                None,
                self._pickle_cache,
                self._call_context,
            ),
        )

    def __len__(self):
        return self._size


# Possible exit status for a task
TASK_DONE = "Done"
TASK_ERROR = "Error"
TASK_PENDING = "Pending"


###############################################################################
# CPU count that works also when multiprocessing has been disabled via
# the JOBLIB_MULTIPROCESSING environment variable
def cpu_count(only_physical_cores=False):
    """Return the number of CPUs.

    This delegates to loky.cpu_count that takes into account additional
    constraints such as Linux CFS scheduler quotas (typically set by container
    runtimes such as docker) and CPU affinity (for instance using the taskset
    command on Linux).

    Parameters
    ----------
    only_physical_cores : boolean, default=False
        If True, does not take hyperthreading / SMT logical cores into account.

    """
    if mp is None:
        return 1

    return loky.cpu_count(only_physical_cores=only_physical_cores)


###############################################################################
# For verbosity


def _verbosity_filter(index, verbose):
    """Returns False for indices increasingly apart, the distance
    depending on the value of verbose.

    We use a lag increasing as the square of index
    """
    if not verbose:
        return True
    elif verbose > 10:
        return False
    if index == 0:
        return False
    verbose = 0.5 * (11 - verbose) ** 2
    scale = sqrt(index / verbose)
    next_scale = sqrt((index + 1) / verbose)
    return int(next_scale) == int(scale)


###############################################################################
def delayed(function):
    """Decorator used to capture the arguments of a function."""

    def delayed_function(*args, **kwargs):
        return function, args, kwargs

    try:
        delayed_function = functools.wraps(function)(delayed_function)
    except AttributeError:
        "functools.wraps fails on some callable objects"
    return delayed_function


###############################################################################
class BatchCompletionCallBack(object):
    """Callback to keep track of completed results and schedule the next tasks.

    This callable is executed by the parent process whenever a worker process
    has completed a batch of tasks.

    It is used for progress reporting, to update estimate of the batch
    processing duration and to schedule the next batch of tasks to be
    processed.

    It is assumed that this callback will always be triggered by the backend
    right after the end of a task, in case of success as well as in case of
    failure.
    """

    ##########################################################################
    #                   METHODS CALLED BY THE MAIN THREAD                    #
    ##########################################################################
    def __init__(self, dispatch_timestamp, batch_size, parallel):
        self.dispatch_timestamp = dispatch_timestamp
        self.batch_size = batch_size
        self.parallel = parallel
        self.parallel_call_id = parallel._call_id
        self._completion_timeout_counter = None

        # Internals to keep track of the status and outcome of the task.

        # Used to hold a reference to the future-like object returned by the
        # backend after launching this task
        # This will be set later when calling `register_job`, as it is only
        # created once the task has been submitted.
        self.job = None

        if not parallel._backend.supports_retrieve_callback:
            # The status is only used for asynchronous result retrieval in the
            # callback.
            self.status = None
        else:
            # The initial status for the job is TASK_PENDING.
            # Once it is done, it will be either TASK_DONE, or TASK_ERROR.
            self.status = TASK_PENDING

    def register_job(self, job):
        """Register the object returned by `apply_async`."""
        self.job = job

    def get_result(self, timeout):
        """Returns the raw result of the task that was submitted.

        If the task raised an exception rather than returning, this same
        exception will be raised instead.

        If the backend supports the retrieval callback, it is assumed that this
        method is only called after the result has been registered. It is
        ensured by checking that `self.status(timeout)` does not return
        TASK_PENDING. In this case, `get_result` directly returns the
        registered result (or raise the registered exception).

        For other backends, there are no such assumptions, but `get_result`
        still needs to synchronously retrieve the result before it can
        return it or raise. It will block at most `self.timeout` seconds
        waiting for retrieval to complete, after that it raises a TimeoutError.
        """

        backend = self.parallel._backend

        if backend.supports_retrieve_callback:
            # We assume that the result has already been retrieved by the
            # callback thread, and is stored internally. It's just waiting to
            # be returned.
            return self._return_or_raise()

        # For other backends, the main thread needs to run the retrieval step.
        try:
            if backend.supports_timeout:
                result = self.job.get(timeout=timeout)
            else:
                result = self.job.get()
            outcome = dict(result=result, status=TASK_DONE)
        except BaseException as e:
            outcome = dict(result=e, status=TASK_ERROR)
        self._register_outcome(outcome)

        return self._return_or_raise()

    def _return_or_raise(self):
        try:
            if self.status == TASK_ERROR:
                raise self._result
            return self._result
        finally:
            del self._result

    def get_status(self, timeout):
        """Get the status of the task.

        This function also checks if the timeout has been reached and register
        the TimeoutError outcome when it is the case.
        """
        if timeout is None or self.status != TASK_PENDING:
            return self.status

        # The computation are running and the status is pending.
        # Check that we did not wait for this jobs more than `timeout`.
        now = time.time()
        if self._completion_timeout_counter is None:
            self._completion_timeout_counter = now

        if (now - self._completion_timeout_counter) > timeout:
            outcome = dict(result=TimeoutError(), status=TASK_ERROR)
            self._register_outcome(outcome)

        return self.status

    ##########################################################################
    #                     METHODS CALLED BY CALLBACK THREADS                 #
    ##########################################################################
    def __call__(self, out):
        """Function called by the callback thread after a job is completed."""

        # If the backend doesn't support callback retrievals, the next batch of
        # tasks is dispatched regardless. The result will be retrieved by the
        # main thread when calling `get_result`.
        if not self.parallel._backend.supports_retrieve_callback:
            self._dispatch_new()
            return

        # If the backend supports retrieving the result in the callback, it
        # registers the task outcome (TASK_ERROR or TASK_DONE), and schedules
        # the next batch if needed.
        with self.parallel._lock:
            # Edge case where while the task was processing, the `parallel`
            # instance has been reset and a new call has been issued, but the
            # worker managed to complete the task and trigger this callback
            # call just before being aborted by the reset.
            if self.parallel._call_id != self.parallel_call_id:
                return

            # When aborting, stop as fast as possible and do not retrieve the
            # result as it won't be returned by the Parallel call.
            if self.parallel._aborting:
                return

            # Retrieves the result of the task in the main process and dispatch
            # a new batch if needed.
            job_succeeded = self._retrieve_result(out)

        if job_succeeded:
            self._dispatch_new()

    def _dispatch_new(self):
        """Schedule the next batch of tasks to be processed."""

        # This steps ensure that auto-batching works as expected.
        this_batch_duration = time.time() - self.dispatch_timestamp
        self.parallel._backend.batch_completed(self.batch_size, this_batch_duration)

        # Schedule the next batch of tasks.
        with self.parallel._lock:
            self.parallel.n_completed_tasks += self.batch_size
            self.parallel.print_progress()
            if self.parallel._original_iterator is not None:
                self.parallel.dispatch_next()

    def _retrieve_result(self, out):
        """Fetch and register the outcome of a task.

        Return True if the task succeeded, False otherwise.
        This function is only called by backends that support retrieving
        the task result in the callback thread.
        """
        try:
            result = self.parallel._backend.retrieve_result_callback(out)
            outcome = dict(status=TASK_DONE, result=result)
        except BaseException as e:
            # Avoid keeping references to parallel in the error.
            e.__traceback__ = None
            outcome = dict(result=e, status=TASK_ERROR)

        self._register_outcome(outcome)
        return outcome["status"] != TASK_ERROR

    ##########################################################################
    #            This method can be called either in the main thread         #
    #                        or in the callback thread.                      #
    ##########################################################################
    def _register_outcome(self, outcome):
        """Register the outcome of a task.

        This method can be called only once, future calls will be ignored.
        """
        # Covers the edge case where the main thread tries to register a
        # `TimeoutError` while the callback thread tries to register a result
        # at the same time.
        with self.parallel._lock:
            if self.status not in (TASK_PENDING, None):
                return
            self.status = outcome["status"]

        self._result = outcome["result"]

        # Once the result and the status are extracted, the last reference to
        # the job can be deleted.
        self.job = None

        # As soon as an error as been spotted, early stopping flags are sent to
        # the `parallel` instance.
        if self.status == TASK_ERROR:
            self.parallel._exception = True
            self.parallel._aborting = True

        if self.parallel.return_ordered:
            return

        with self.parallel._lock:
            # For `return_as=generator_unordered`, append the job to the queue
            # in the order of completion instead of submission.
            self.parallel._jobs.append(self)


###############################################################################
def register_parallel_backend(name, factory, make_default=False):
    """Register a new Parallel backend factory.

    The new backend can then be selected by passing its name as the backend
    argument to the :class:`~Parallel` class. Moreover, the default backend can
    be overwritten globally by setting make_default=True.

    The factory can be any callable that takes no argument and return an
    instance of ``ParallelBackendBase``.

    Warning: this function is experimental and subject to change in a future
    version of joblib.

    .. versionadded:: 0.10
    """
    BACKENDS[name] = factory
    if make_default:
        global DEFAULT_BACKEND
        DEFAULT_BACKEND = name


def effective_n_jobs(n_jobs=-1):
    """Determine the number of jobs that can actually run in parallel

    n_jobs is the number of workers requested by the callers. Passing n_jobs=-1
    means requesting all available workers for instance matching the number of
    CPU cores on the worker host(s).

    This method should return a guesstimate of the number of workers that can
    actually perform work concurrently with the currently enabled default
    backend. The primary use case is to make it possible for the caller to know
    in how many chunks to slice the work.

    In general working on larger data chunks is more efficient (less scheduling
    overhead and better use of CPU cache prefetching heuristics) as long as all
    the workers have enough work to do.

    Warning: this function is experimental and subject to change in a future
    version of joblib.

    .. versionadded:: 0.10
    """
    if n_jobs == 1:
        return 1

    backend, backend_n_jobs = get_active_backend()
    if n_jobs is None:
        n_jobs = backend_n_jobs
    return backend.effective_n_jobs(n_jobs=n_jobs)


###############################################################################

_CALL_CONTEXT = []


def register_call_context(
    context_name, context_manager, state_retriever, prepend=False
):
    """Register a new call context to be executed before the function
    execution.

    .. versionadded:: 1.5

    Parameters
    ----------
    context_name: str
        The name of the call context.
    context_manager: contextmanager
        A factory to create a context manager. It takes as argument the
        states retrieved by the ``state_retriever`` and returns a context
        manager.
    state_retriever: callable
        A callable that takes no argument and returns a dictionary of states
        that will be given to the ``context_manager`` factory to create the
        actual context manager.
    prepend: bool, default=False
        If True, the context will be executed before the existing contexts.

    Raises
    ------
    ValueError
        If the context name is already registered.
    """
    if any(context_name == ctx[0] for ctx in _CALL_CONTEXT):
        raise ValueError(
            f"The context name {context_name} is already registered. You need "
            "to unregister it first using the `unregister_call_context` "
            "function."
        )

    if prepend:
        _CALL_CONTEXT.insert(0, (context_name, context_manager, state_retriever))
    else:
        _CALL_CONTEXT.append((context_name, context_manager, state_retriever))


def unregister_call_context(context_name):
    """Unregister a call context.

    .. versionadded:: 1.5

    Parameters
    ----------
    context_name: str
        The name of the call context to unregister.

    Raises
    ------
    ValueError
        If the context name is not registered.
    """
    for i, (name, _, _) in enumerate(_CALL_CONTEXT):
        if name == context_name:
            del _CALL_CONTEXT[i]
            return
    raise ValueError(
        f"The context name {context_name} is not registered. You need to "
        "register it first using the `register_call_context` function."
    )


class Parallel(Logger):
    """Helper class for readable parallel mapping.

    Read more in the :ref:`User Guide <parallel>`.

    Parameters
    ----------
    n_jobs: int, default=None
        The maximum number of concurrently running jobs, such as the number
        of Python worker processes when ``backend="loky"`` or the size of
        the thread-pool when ``backend="threading"``.
        This argument is converted to an integer, rounded below for float.
        If -1 is given, `joblib` tries to use all CPUs. The number of CPUs
        ``n_cpus`` is obtained with :func:`~cpu_count`.
        For n_jobs below -1, (n_cpus + 1 + n_jobs) are used. For instance,
        using ``n_jobs=-2`` will result in all CPUs but one being used.
        This argument can also go above ``n_cpus``, which will cause
        oversubscription. In some cases, slight oversubscription can be
        beneficial, e.g., for tasks with large I/O operations.
        If 1 is given, no parallel computing code is used at all, and the
        behavior amounts to a simple python `for` loop. This mode is not
        compatible with ``timeout``.
        None is a marker for 'unset' that will be interpreted as n_jobs=1
        unless the call is performed under a :func:`~parallel_config`
        context manager that sets another value for ``n_jobs``.
        If n_jobs = 0 then a ValueError is raised.
    backend: str, ParallelBackendBase instance or None, default='loky'
        Specify the parallelization backend implementation.
        Supported backends are:

        - "loky" used by default, can induce some
          communication and memory overhead when exchanging input and
          output data with the worker Python processes. On some rare
          systems (such as Pyiodide), the loky backend may not be
          available.
        - "multiprocessing" previous process-based backend based on
          `multiprocessing.Pool`. Less robust than `loky`.
        - "threading" is a very low-overhead backend but it suffers
          from the Python Global Interpreter Lock if the called function
          relies a lot on Python objects. "threading" is mostly useful
          when the execution bottleneck is a compiled extension that
          explicitly releases the GIL (for instance a Cython loop wrapped
          in a "with nogil" block or an expensive call to a library such
          as NumPy).
        - finally, you can register backends by calling
          :func:`~register_parallel_backend`. This will allow you to
          implement a backend of your liking.

        It is not recommended to hard-code the backend name in a call to
        :class:`~Parallel` in a library. Instead it is recommended to set
        soft hints (prefer) or hard constraints (require) so as to make it
        possible for library users to change the backend from the outside
        using the :func:`~parallel_config` context manager.
    return_as: str in {'list', 'generator', 'generator_unordered'}, default='list'
        If 'list', calls to this instance will return a list, only when
        all results have been processed and retrieved.
        If 'generator', it will return a generator that yields the results
        as soon as they are available, in the order the tasks have been
        submitted with.
        If 'generator_unordered', the generator will immediately yield
        available results independently of the submission order. The output
        order is not deterministic in this case because it depends on the
        concurrency of the workers.
    prefer: str in {'processes', 'threads'} or None, default=None
        Soft hint to choose the default backend if no specific backend
        was selected with the :func:`~parallel_config` context manager.
        The default process-based backend is 'loky' and the default
        thread-based backend is 'threading'. Ignored if the ``backend``
        parameter is specified.
    require: 'sharedmem' or None, default=None
        Hard constraint to select the backend. If set to 'sharedmem',
        the selected backend will be single-host and thread-based even
        if the user asked for a non-thread based backend with
        :func:`~joblib.parallel_config`.
    verbose: int, default=0
        The verbosity level: if non zero, progress messages are
        printed. Above 50, the output is sent to stdout.
        The frequency of the messages increases with the verbosity level.
        If it more than 10, all iterations are reported.
    timeout: float or None, default=None
        Timeout limit for each task to complete.  If any task takes longer
        a TimeOutError will be raised. Only applied when n_jobs != 1
    pre_dispatch: {'all', integer, or expression, as in '3*n_jobs'}, default='2*n_jobs'
        The number of batches (of tasks) to be pre-dispatched.
        Default is '2*n_jobs'. When batch_size="auto" this is reasonable
        default and the workers should never starve. Note that only basic
        arithmetic are allowed here and no modules can be used in this
        expression.
    batch_size: int or 'auto', default='auto'
        The number of atomic tasks to dispatch at once to each
        worker. When individual evaluations are very fast, dispatching
        calls to workers can be slower than sequential computation because
        of the overhead. Batching fast computations together can mitigate
        this.
        The ``'auto'`` strategy keeps track of the time it takes for a
        batch to complete, and dynamically adjusts the batch size to keep
        the time on the order of half a second, using a heuristic. The
        initial batch size is 1.
        ``batch_size="auto"`` with ``backend="threading"`` will dispatch
        batches of a single task at a time as the threading backend has
        very little overhead and using larger batch size has not proved to
        bring any gain in that case.
    temp_folder: str or None, default=None
        Folder to be used by the pool for memmapping large arrays
        for sharing memory with worker processes. If None, this will try in
        order:

        - a folder pointed by the JOBLIB_TEMP_FOLDER environment
          variable,
        - /dev/shm if the folder exists and is writable: this is a
          RAM disk filesystem available by default on modern Linux
          distributions,
        - the default system temporary folder that can be
          overridden with TMP, TMPDIR or TEMP environment
          variables, typically /tmp under Unix operating systems.

        Only active when ``backend="loky"`` or ``"multiprocessing"``.
    max_nbytes int, str, or None, optional, default='1M'
        Threshold on the size of arrays passed to the workers that
        triggers automated memory mapping in temp_folder. Can be an int
        in Bytes, or a human-readable string, e.g., '1M' for 1 megabyte.
        Use None to disable memmapping of large arrays.
        Only active when ``backend="loky"`` or ``"multiprocessing"``.
    mmap_mode: {None, 'r+', 'r', 'w+', 'c'}, default='r'
        Memmapping mode for numpy arrays passed to workers. None will
        disable memmapping, other modes defined in the numpy.memmap doc:
        https://numpy.org/doc/stable/reference/generated/numpy.memmap.html
        Also, see 'max_nbytes' parameter documentation for more details.
    call_context: list of tuple of (context_manager, state_retriever), default=None
        A list of tuple of (context_manager, state_retriever). The
        ``context_manager`` is a factory that takes as argument the state
        retrieved by the ``state_retriever`` and returns a context manager.

    Notes
    -----

    This object uses workers to compute in parallel the application of a
    function to many different arguments. The main functionality it brings
    in addition to using the raw multiprocessing or concurrent.futures API
    are (see examples for details):

    * More readable code, in particular since it avoids
      constructing list of arguments.

    * Easier debugging:
        - informative tracebacks even when the error happens on
          the client side
        - using 'n_jobs=1' enables to turn off parallel computing
          for debugging without changing the codepath
        - early capture of pickling errors

    * An optional progress meter.

    * Interruption of multiprocesses jobs with 'Ctrl-C'

    * Flexible pickling control for the communication to and from
      the worker processes.

    * Ability to use shared memory efficiently with worker
      processes for large numpy-based datastructures.

    Note that the intended usage is to run one call at a time. Multiple
    calls to the same Parallel object will result in a ``RuntimeError``

    Examples
    --------

    A simple example:

    >>> from math import sqrt
    >>> from joblib import Parallel, delayed
    >>> Parallel(n_jobs=1)(delayed(sqrt)(i**2) for i in range(10))
    [0.0, 1.0, 2.0, 3.0, 4.0, 5.0, 6.0, 7.0, 8.0, 9.0]

    Reshaping the output when the function has several return
    values:

    >>> from math import modf
    >>> from joblib import Parallel, delayed
    >>> r = Parallel(n_jobs=1)(delayed(modf)(i/2.) for i in range(10))
    >>> res, i = zip(*r)
    >>> res
    (0.0, 0.5, 0.0, 0.5, 0.0, 0.5, 0.0, 0.5, 0.0, 0.5)
    >>> i
    (0.0, 0.0, 1.0, 1.0, 2.0, 2.0, 3.0, 3.0, 4.0, 4.0)

    The progress meter: the higher the value of `verbose`, the more
    messages:

    >>> from time import sleep
    >>> from joblib import Parallel, delayed
    >>> r = Parallel(n_jobs=2, verbose=10)(
    ...     delayed(sleep)(.2) for _ in range(10)) #doctest: +SKIP
    [Parallel(n_jobs=2)]: Done   1 tasks      | elapsed:    0.6s
    [Parallel(n_jobs=2)]: Done   4 tasks      | elapsed:    0.8s
    [Parallel(n_jobs=2)]: Done  10 out of  10 | elapsed:    1.4s finished

    Traceback example, note how the line of the error is indicated
    as well as the values of the parameter passed to the function that
    triggered the exception, even though the traceback happens in the
    child process:

    >>> from heapq import nlargest
    >>> from joblib import Parallel, delayed
    >>> Parallel(n_jobs=2)(
    ... delayed(nlargest)(2, n) for n in (range(4), 'abcde', 3))
    ... # doctest: +SKIP
    -----------------------------------------------------------------------
    Sub-process traceback:
    -----------------------------------------------------------------------
    TypeError                                      Mon Nov 12 11:37:46 2012
    PID: 12934                                Python 2.7.3: /usr/bin/python
    ........................................................................
    /usr/lib/python2.7/heapq.pyc in nlargest(n=2, iterable=3, key=None)
        419         if n >= size:
        420             return sorted(iterable, key=key, reverse=True)[:n]
        421
        422     # When key is none, use simpler decoration
        423     if key is None:
    --> 424         it = izip(iterable, count(0,-1))           # decorate
        425         result = _nlargest(n, it)
        426         return map(itemgetter(0), result)          # undecorate
        427
        428     # General case, slowest method
     TypeError: izip argument #1 must support iteration
    _______________________________________________________________________


    Using pre_dispatch in a producer/consumer situation, where the
    data is generated on the fly. Note how the producer is first
    called 3 times before the parallel loop is initiated, and then
    called to generate new data on the fly:

    >>> from math import sqrt
    >>> from joblib import Parallel, delayed
    >>> def producer():
    ...     for i in range(6):
    ...         print('Produced %s' % i)
    ...         yield i
    >>> out = Parallel(n_jobs=2, verbose=100, pre_dispatch='1.5*n_jobs')(
    ...     delayed(sqrt)(i) for i in producer()) #doctest: +SKIP
    Produced 0
    Produced 1
    Produced 2
    [Parallel(n_jobs=2)]: Done 1 jobs     | elapsed:  0.0s
    Produced 3
    [Parallel(n_jobs=2)]: Done 2 jobs     | elapsed:  0.0s
    Produced 4
    [Parallel(n_jobs=2)]: Done 3 jobs     | elapsed:  0.0s
    Produced 5
    [Parallel(n_jobs=2)]: Done 4 jobs     | elapsed:  0.0s
    [Parallel(n_jobs=2)]: Done 6 out of 6 | elapsed:  0.0s remaining: 0.0s
    [Parallel(n_jobs=2)]: Done 6 out of 6 | elapsed:  0.0s finished

    """  # noqa: E501

    def __init__(
        self,
        n_jobs=default_parallel_config["n_jobs"],
        backend=default_parallel_config["backend"],
        return_as="list",
        verbose=default_parallel_config["verbose"],
        timeout=None,
        pre_dispatch="2 * n_jobs",
        batch_size="auto",
        temp_folder=default_parallel_config["temp_folder"],
        max_nbytes=default_parallel_config["max_nbytes"],
        mmap_mode=default_parallel_config["mmap_mode"],
        prefer=default_parallel_config["prefer"],
        require=default_parallel_config["require"],
        call_context=None,
    ):
        # Initiate parent Logger class state
        super().__init__()

        # Interpret n_jobs=None as 'unset'
        if n_jobs is None:
            n_jobs = default_parallel_config["n_jobs"]

        active_backend, context_config = _get_active_backend(
            prefer=prefer, require=require, verbose=verbose
        )

        nesting_level = active_backend.nesting_level

        self.verbose = _get_config_param(verbose, context_config, "verbose")
        self.timeout = timeout
        self.pre_dispatch = pre_dispatch

        if return_as not in {"list", "generator", "generator_unordered"}:
            raise ValueError(
                'Expected `return_as` parameter to be a string equal to "list"'
                f',"generator" or "generator_unordered", but got {return_as} '
                "instead."
            )
        self.return_as = return_as
        self.return_generator = return_as != "list"
        self.return_ordered = return_as != "generator_unordered"

        self.call_context = call_context

        # Check if we are under a parallel_config or parallel_backend
        # context manager and use the config from the context manager
        # for arguments that are not explicitly set.
        self._backend_args = {
            k: _get_config_param(param, context_config, k)
            for param, k in [
                (max_nbytes, "max_nbytes"),
                (temp_folder, "temp_folder"),
                (mmap_mode, "mmap_mode"),
                (prefer, "prefer"),
                (require, "require"),
                (verbose, "verbose"),
            ]
        }

        if isinstance(self._backend_args["max_nbytes"], str):
            self._backend_args["max_nbytes"] = memstr_to_bytes(
                self._backend_args["max_nbytes"]
            )
        self._backend_args["verbose"] = max(0, self._backend_args["verbose"] - 50)

        if DEFAULT_MP_CONTEXT is not None:
            self._backend_args["context"] = DEFAULT_MP_CONTEXT
        elif hasattr(mp, "get_context"):
            self._backend_args["context"] = mp.get_context()

        if backend is default_parallel_config["backend"] or backend is None:
            backend = active_backend

        elif isinstance(backend, ParallelBackendBase):
            # Use provided backend as is, with the current nesting_level if it
            # is not set yet.
            if backend.nesting_level is None:
                backend.nesting_level = nesting_level

        elif hasattr(backend, "Pool") and hasattr(backend, "Lock"):
            # Make it possible to pass a custom multiprocessing context as
            # backend to change the start method to forkserver or spawn or
            # preload modules on the forkserver helper process.
            self._backend_args["context"] = backend
            backend = MultiprocessingBackend(nesting_level=nesting_level)

        elif backend not in BACKENDS and backend in MAYBE_AVAILABLE_BACKENDS:
            warnings.warn(
                f"joblib backend '{backend}' is not available on "
                f"your system, falling back to {DEFAULT_BACKEND}.",
                UserWarning,
                stacklevel=2,
            )
            BACKENDS[backend] = BACKENDS[DEFAULT_BACKEND]
            backend = BACKENDS[DEFAULT_BACKEND](nesting_level=nesting_level)

        else:
            try:
                backend_factory = BACKENDS[backend]
            except KeyError as e:
                raise ValueError(
                    "Invalid backend: %s, expected one of %r"
                    % (backend, sorted(BACKENDS.keys()))
                ) from e
            backend = backend_factory(nesting_level=nesting_level)

        n_jobs = _get_config_param(n_jobs, context_config, "n_jobs")
        if n_jobs is None:
            # No specific context override and no specific value request:
            # default to the default of the backend.
            n_jobs = backend.default_n_jobs
        try:
            n_jobs = int(n_jobs)
        except ValueError:
            raise ValueError("n_jobs could not be converted to int")
        self.n_jobs = n_jobs

        if require == "sharedmem" and not getattr(backend, "supports_sharedmem", False):
            raise ValueError("Backend %s does not support shared memory" % backend)

        if batch_size == "auto" or isinstance(batch_size, Integral) and batch_size > 0:
            self.batch_size = batch_size
        else:
            raise ValueError(
                "batch_size must be 'auto' or a positive integer, got: %r" % batch_size
            )

        if not isinstance(backend, SequentialBackend):
            if self.return_generator and not backend.supports_return_generator:
                raise ValueError(
                    "Backend {} does not support return_as={}".format(
                        backend, return_as
                    )
                )
            # This lock is used to coordinate the main thread of this process
            # with the async callback thread of our the pool.
            self._lock = threading.RLock()
            self._jobs = collections.deque()
            self._jobs_set = set()
            self._pending_outputs = list()
            self._ready_batches = queue.Queue()
            self._reducer_callback = None

        # Internal variables
        self._backend = backend
        self._running = False
        self._managed_backend = False
        self._id = uuid4().hex
        self._call_ref = None

    def __enter__(self):
        self._managed_backend = True
        self._calling = False
        self._initialize_backend()
        return self

    def __exit__(self, exc_type, exc_value, traceback):
        self._managed_backend = False
        if self.return_generator and self._calling:
            self._abort()
        self._terminate_and_reset()

    def _initialize_backend(self):
        """Build a process or thread pool and return the number of workers"""
        try:
            n_jobs = self._backend.configure(
                n_jobs=self.n_jobs, parallel=self, **self._backend_args
            )
            if self.timeout is not None and not self._backend.supports_timeout:
                warnings.warn(
                    "The backend class {!r} does not support timeout. "
                    "You have set 'timeout={}' in Parallel but "
                    "the 'timeout' parameter will not be used.".format(
                        self._backend.__class__.__name__, self.timeout
                    )
                )

        except FallbackToBackend as e:
            # Recursively initialize the backend in case of requested fallback.
            self._backend = e.backend
            n_jobs = self._initialize_backend()

        return n_jobs

    def _effective_n_jobs(self):
        if self._backend:
            return self._backend.effective_n_jobs(self.n_jobs)
        return 1

    def _terminate_and_reset(self):
        if hasattr(self._backend, "stop_call") and self._calling:
            self._backend.stop_call()
        self._calling = False
        if not self._managed_backend:
            self._backend.terminate()

    def _dispatch(self, batch):
        """Queue the batch for computing, with or without multiprocessing

        WARNING: this method is not thread-safe: it should be only called
        indirectly via dispatch_one_batch.

        """
        # If job.get() catches an exception, it closes the queue:
        if self._aborting:
            return

        batch_size = len(batch)

        self.n_dispatched_tasks += batch_size
        self.n_dispatched_batches += 1

        dispatch_timestamp = time.time()

        batch_tracker = BatchCompletionCallBack(dispatch_timestamp, batch_size, self)

        self._register_new_job(batch_tracker)

        # If return_ordered is False, the batch_tracker is not stored in the
        # jobs queue at the time of submission. Instead, it will be appended to
        # the queue by itself as soon as the callback is triggered to be able
        # to return the results in the order of completion.

        job = self._backend.apply_async(batch, callback=batch_tracker)
        batch_tracker.register_job(job)

    def _register_new_job(self, batch_tracker):
        if self.return_ordered:
            self._jobs.append(batch_tracker)
        else:
            self._jobs_set.add(batch_tracker)

    def dispatch_next(self):
        """Dispatch more data for parallel processing

        This method is meant to be called concurrently by the multiprocessing
        callback. We rely on the thread-safety of dispatch_one_batch to protect
        against concurrent consumption of the unprotected iterator.

        """
        if not self.dispatch_one_batch(self._original_iterator):
            self._iterating = False
            self._original_iterator = None

    def dispatch_one_batch(self, iterator):
        """Prefetch the tasks for the next batch and dispatch them.

        The effective size of the batch is computed here.
        If there are no more jobs to dispatch, return False, else return True.

        The iterator consumption and dispatching is protected by the same
        lock so calling this function should be thread safe.

        """

        if self._aborting:
            return False

        batch_size = self._get_batch_size()

        with self._lock:
            # to ensure an even distribution of the workload between workers,
            # we look ahead in the original iterators more than batch_size
            # tasks - However, we keep consuming only one batch at each
            # dispatch_one_batch call. The extra tasks are stored in a local
            # queue, _ready_batches, that is looked-up prior to re-consuming
            # tasks from the origal iterator.
            try:
                tasks = self._ready_batches.get(block=False)
            except queue.Empty:
                # slice the iterator n_jobs * batchsize items at a time. If the
                # slice returns less than that, then the current batchsize puts
                # too much weight on a subset of workers, while other may end
                # up starving. So in this case, re-scale the batch size
                # accordingly to distribute evenly the last items between all
                # workers.
                n_jobs = self._cached_effective_n_jobs
                big_batch_size = batch_size * n_jobs

                try:
                    islice = list(itertools.islice(iterator, big_batch_size))
                except Exception as e:
                    # Handle the fact that the generator of task raised an
                    # exception. As this part of the code can be executed in
                    # a thread internal to the backend, register a task with
                    # an error that will be raised in the user's thread.
                    if isinstance(e.__context__, queue.Empty):
                        # Suppress the cause of the exception if it is
                        # queue.Empty to avoid cluttered traceback. Only do it
                        # if the __context__ is really empty to avoid messing
                        # with causes of the original error.
                        e.__cause__ = None
                    batch_tracker = BatchCompletionCallBack(0, batch_size, self)
                    self._register_new_job(batch_tracker)
                    batch_tracker._register_outcome(dict(result=e, status=TASK_ERROR))
                    return True

                if len(islice) == 0:
                    return False
                elif (
                    iterator is self._original_iterator and len(islice) < big_batch_size
                ):
                    # We reached the end of the original iterator (unless
                    # iterator is the ``pre_dispatch``-long initial slice of
                    # the original iterator) -- decrease the batch size to
                    # account for potential variance in the batches running
                    # time.
                    final_batch_size = max(1, len(islice) // (10 * n_jobs))
                else:
                    final_batch_size = max(1, len(islice) // n_jobs)

                # enqueue n_jobs batches in a local queue
                for i in range(0, len(islice), final_batch_size):
                    tasks = BatchedCalls(
                        islice[i : i + final_batch_size],
                        self._backend.get_nested_backend(),
                        self._reducer_callback,
                        self._pickle_cache,
                        self._call_context,
                    )
                    self._ready_batches.put(tasks)

                # finally, get one task.
                tasks = self._ready_batches.get(block=False)
            if len(tasks) == 0:
                # No more tasks available in the iterator: tell caller to stop.
                return False
            else:
                self._dispatch(tasks)
                return True

    def _get_batch_size(self):
        """Returns the effective batch size for dispatch"""
        if self.batch_size == "auto":
            return self._backend.compute_batch_size()
        else:
            # Fixed batch size strategy
            return self.batch_size

    def _print(self, msg):
        """Display the message on stout or stderr depending on verbosity"""
        # XXX: Not using the logger framework: need to
        # learn to use logger better.
        if not self.verbose:
            return
        if self.verbose < 50:
            writer = sys.stderr.write
        else:
            writer = sys.stdout.write
        writer(f"[{self}]: {msg}\n")

    def _is_completed(self):
        """Check if all tasks have been completed"""
        return self.n_completed_tasks == self.n_dispatched_tasks and not (
            self._iterating or self._aborting
        )

    def print_progress(self):
        """Display the process of the parallel execution only a fraction
        of time, controlled by self.verbose.
        """

        if not self.verbose:
            return

        if self.n_tasks is not None and self.n_tasks > 0:
            width = floor(log10(self.n_tasks)) + 1
        else:
            width = 3
        elapsed_time = time.time() - self._start_time

        if self._is_completed():
            # Make sure that we get a last message telling us we are done
            self._print(
                f"Done {self.n_completed_tasks:{width}d} out of "
                f"{self.n_completed_tasks:{width}d} | elapsed: "
                f"{short_format_time(elapsed_time)} finished"
            )
            return

        # Original job iterator becomes None once it has been fully
        # consumed: at this point we know the total number of jobs and we are
        # able to display an estimation of the remaining time based on already
        # completed jobs. Otherwise, we simply display the number of completed
        # tasks.
        elif self._original_iterator is not None:
            if _verbosity_filter(self.n_dispatched_batches, self.verbose):
                return
            fmt_time = f"| elapsed: {short_format_time(elapsed_time)}"
            index = self.n_completed_tasks
            if self.n_tasks is not None:
                self._print(
                    f"Done {index:{width}d} out of {self.n_tasks:{width}d} {fmt_time}"
                )
            else:
                pad = " " * (len("out of ") + width - len("tasks"))
                self._print(f"Done {index:{width}d} tasks {pad}{fmt_time}")
        else:
            index = self.n_completed_tasks
            # We are finished dispatching
            total_tasks = self.n_dispatched_tasks
            # We always display the first loop
            if index != 0:
                # Display depending on the number of remaining items
                # A message as soon as we finish dispatching, cursor is 0
                cursor = total_tasks - index + 1 - self._pre_dispatch_amount
                frequency = (total_tasks // self.verbose) + 1
                is_last_item = index + 1 == total_tasks
                if is_last_item or cursor % frequency:
                    return
            remaining_time = (elapsed_time / max(index, 1)) * (
                self.n_dispatched_tasks - index
            )
            # only display status if remaining time is greater or equal to 0
            self._print(
                f"Done {index:{width}d} out of {total_tasks:{width}d} "
                f"| elapsed: {short_format_time(elapsed_time)} remaining: "
                f"{short_format_time(remaining_time)}"
            )

    def _abort(self):
        # Stop dispatching new jobs in the async callback thread
        self._aborting = True

        # If the backend allows it, cancel or kill remaining running
        # tasks without waiting for the results as we will raise
        # the exception we got back to the caller instead of returning
        # any result.
        backend = self._backend
        if not self._aborted and hasattr(backend, "abort_everything"):
            # If the backend is managed externally we need to make sure
            # to leave it in a working state to allow for future jobs
            # scheduling.
            ensure_ready = self._managed_backend
            backend.abort_everything(ensure_ready=ensure_ready)
        self._aborted = True

    def _start(self, iterator, pre_dispatch):
        # Only set self._iterating to True if at least a batch
        # was dispatched. In particular this covers the edge
        # case of Parallel used with an exhausted iterator. If
        # self._original_iterator is None, then this means either
        # that pre_dispatch == "all", n_jobs == 1 or that the first batch
        # was very quick and its callback already dispatched all the
        # remaining jobs.
        self._iterating = False
        if self.dispatch_one_batch(iterator):
            self._iterating = self._original_iterator is not None

        while self.dispatch_one_batch(iterator):
            pass

        if pre_dispatch == "all":
            # The iterable was consumed all at once by the above for loop.
            # No need to wait for async callbacks to trigger to
            # consumption.
            self._iterating = False

    def _get_outputs(self, iterator, pre_dispatch):
        """Iterator returning the tasks' output as soon as they are ready."""
        dispatch_thread_id = threading.get_ident()
        detach_generator_exit = False
        try:
            self._start(iterator, pre_dispatch)
            # first yield returns None, for internal use only. This ensures
            # that we enter the try/except block and start dispatching the
            # tasks.
            yield

            with self._backend.retrieval_context():
                yield from self._retrieve()

        except GeneratorExit:
            # The generator has been garbage collected before being fully
            # consumed. This aborts the remaining tasks if possible and warn
            # the user if necessary.
            self._exception = True

            # In some interpreters such as PyPy, GeneratorExit can be raised in
            # a different thread than the one used to start the dispatch of the
            # parallel tasks. This can lead to hang when a thread attempts to
            # join itself. As workaround, we detach the execution of the
            # aborting code to a dedicated thread. We then need to make sure
            # the rest of the function does not call `_terminate_and_reset`
            # in finally.
            if dispatch_thread_id != threading.get_ident():
                warnings.warn(
                    "A generator produced by joblib.Parallel has been "
                    "gc'ed in an unexpected thread. This behavior should "
                    "not cause major -issues but to make sure, please "
                    "report this warning and your use case at "
                    "https://github.com/joblib/joblib/issues so it can "
                    "be investigated."
                )

                detach_generator_exit = True
                _parallel = self

                class _GeneratorExitThread(threading.Thread):
                    def run(self):
                        _parallel._abort()
                        if _parallel.return_generator:
                            _parallel._warn_exit_early()
                        _parallel._terminate_and_reset()

                _GeneratorExitThread(name="GeneratorExitThread").start()
                return

            # Otherwise, we are in the thread that started the dispatch: we can
            # safely abort the execution and warn the user.
            self._abort()
            if self.return_generator:
                self._warn_exit_early()

            raise

        # Note: we catch any BaseException instead of just Exception instances
        # to also include KeyboardInterrupt
        except BaseException:
            self._exception = True
            self._abort()
            raise
        finally:
            # Store the unconsumed tasks and terminate the workers if necessary
            _remaining_outputs = [] if self._exception else self._jobs
            self._jobs = collections.deque()
            self._jobs_set = set()
            self._running = False
            if not detach_generator_exit:
                self._terminate_and_reset()

        while len(_remaining_outputs) > 0:
            batched_results = _remaining_outputs.popleft()
            batched_results = batched_results.get_result(self.timeout)
            for result in batched_results:
                yield result

    def _wait_retrieval(self):
        """Return True if we need to continue retrieving some tasks."""

        # If the input load is still being iterated over, it means that tasks
        # are still on the dispatch waitlist and their results will need to
        # be retrieved later on.
        if self._iterating:
            return True

        # If some of the dispatched tasks are still being processed by the
        # workers, wait for the compute to finish before starting retrieval
        if self.n_completed_tasks < self.n_dispatched_tasks:
            return True

        # For backends that does not support retrieving asynchronously the
        # result to the main process, all results must be carefully retrieved
        # in the _retrieve loop in the main thread while the backend is alive.
        # For other backends, the actual retrieval is done asynchronously in
        # the callback thread, and we can terminate the backend before the
        # `self._jobs` result list has been emptied. The remaining results
        # will be collected in the `finally` step of the generator.
        if not self._backend.supports_retrieve_callback:
            if len(self._jobs) > 0:
                return True

        return False

    def _retrieve(self):
        timeout_control_job = None
        while self._wait_retrieval():
            # If the callback thread of a worker has signaled that its task
            # triggered an exception, or if the retrieval loop has raised an
            # exception (e.g. `GeneratorExit`), exit the loop and surface the
            # worker traceback.
            if self._aborting:
                self._raise_error_fast()
                break

            nb_jobs = len(self._jobs)
            # Now wait for a job to be ready for retrieval.
            if self.return_ordered:
                # Case ordered: wait for completion (or error) of the next job
                # that have been dispatched and not retrieved yet. If no job
                # have been dispatched yet, wait for dispatch.
                # We assume that the time to wait for the next job to be
                # dispatched is always low, so that the timeout
                # control only have to be done on the amount of time the next
                # dispatched job is pending.
                if (nb_jobs == 0) or (
                    self._jobs[0].get_status(timeout=self.timeout) == TASK_PENDING
                ):
                    time.sleep(0.01)
                    continue

            elif nb_jobs == 0:
                # Case unordered: jobs are added to the list of jobs to
                # retrieve `self._jobs` only once completed or in error, which
                # is too late to enable timeout control in the same way than in
                # the previous case.
                # Instead, if no job is ready to be retrieved yet, we
                # arbitrarily pick a dispatched job, and the timeout control is
                # done such that an error is raised if this control job
                # timeouts before any other dispatched job has completed and
                # been added to `self._jobs` to be retrieved.
                if timeout_control_job is None:
                    timeout_control_job = next(iter(self._jobs_set), None)

                # NB: it can be None if no job has been dispatched yet.
                if timeout_control_job is not None:
                    timeout_control_job.get_status(timeout=self.timeout)

                time.sleep(0.01)
                continue

            elif timeout_control_job is not None:
                # Case unordered, when `nb_jobs > 0`:
                # It means that a job is ready to be retrieved, so no timeout
                # will occur during this iteration.
                # Before proceeding to retrieval of the next ready job, reset
                # the timeout control state to prepare the next iteration.
                timeout_control_job._completion_timeout_counter = None
                timeout_control_job = None

            # We need to be careful: the job list can be filling up as
            # we empty it and Python list are not thread-safe by
            # default hence the use of the lock
            with self._lock:
                batched_results = self._jobs.popleft()
                if not self.return_ordered:
                    self._jobs_set.remove(batched_results)

            # Flatten the batched results to output one output at a time
            batched_results = batched_results.get_result(self.timeout)
            for result in batched_results:
                self._nb_consumed += 1
                yield result

    def _raise_error_fast(self):
        """If we are aborting, raise if a job caused an error."""

        # Find the first job whose status is TASK_ERROR if it exists.
        with self._lock:
            error_job = next(
                (job for job in self._jobs if job.status == TASK_ERROR), None
            )

        # If this error job exists, immediately raise the error by
        # calling get_result. This job might not exists if abort has been
        # called directly or if the generator is gc'ed.
        if error_job is not None:
            error_job.get_result(self.timeout)

    def _warn_exit_early(self):
        """Warn the user if the generator is gc'ed before being consumned."""
        ready_outputs = self.n_completed_tasks - self._nb_consumed
        is_completed = self._is_completed()
        msg = ""
        if ready_outputs:
            msg += (
                f"{ready_outputs} tasks have been successfully executed  but not used."
            )
            if not is_completed:
                msg += " Additionally, "

        if not is_completed:
            msg += (
                f"{self.n_dispatched_tasks - self.n_completed_tasks} tasks "
                "which were still being processed by the workers have been "
                "cancelled."
            )

        if msg:
            msg += (
                " You could benefit from adjusting the input task "
                "iterator to limit unnecessary computation time."
            )

            warnings.warn(msg)

    def _get_sequential_output(self, iterable):
        """Separate loop for sequential output.

        This simplifies the traceback in case of errors and reduces the
        overhead of calling sequential tasks with `joblib`.
        """
        try:
            self._iterating = True
            self._original_iterator = iterable
            batch_size = self._get_batch_size()

            if batch_size != 1:
                it = iter(iterable)
                iterable_batched = iter(
                    lambda: tuple(itertools.islice(it, batch_size)), ()
                )
                iterable = (task for batch in iterable_batched for task in batch)

            # first yield returns None, for internal use only. This ensures
            # that we enter the try/except block and setup the generator.
            yield None

            # Sequentially call the tasks and yield the results.
            for func, args, kwargs in iterable:
                self.n_dispatched_batches += 1
                self.n_dispatched_tasks += 1
                res = func(*args, **kwargs)
                self.n_completed_tasks += 1
                self.print_progress()
                yield res
                self._nb_consumed += 1
        except BaseException:
            self._exception = True
            self._aborting = True
            self._aborted = True
            raise
        finally:
            self._running = False
            self._iterating = False
            self._original_iterator = None
            self.print_progress()

    def _reset_run_tracking(self):
        """Reset the counters and flags used to track the execution."""

        # Makes sur the parallel instance was not previously running in a
        # thread-safe way.
        with getattr(self, "_lock", nullcontext()):
            if self._running:
                msg = "This Parallel instance is already running !"
                if self.return_generator is True:
                    msg += (
                        " Before submitting new tasks, you must wait for the "
                        "completion of all the previous tasks, or clean all "
                        "references to the output generator."
                    )
                raise RuntimeError(msg)
            self._running = True

        # Counter to keep track of the task dispatched and completed.
        self.n_dispatched_batches = 0
        self.n_dispatched_tasks = 0
        self.n_completed_tasks = 0

        # Following count is incremented by one each time the user iterates
        # on the output generator, it is used to prepare an informative
        # warning message in case the generator is deleted before all the
        # dispatched tasks have been consumed.
        self._nb_consumed = 0

        # Following flags are used to synchronize the threads in case one of
        # the tasks error-out to ensure that all workers abort fast and that
        # the backend terminates properly.

        # Set to True as soon as a worker signals that a task errors-out
        self._exception = False
        # Set to True in case of early termination following an incident
        self._aborting = False
        # Set to True after abortion is complete
        self._aborted = False

    def __call__(self, iterable):
        """Main function to dispatch parallel tasks."""

        self._reset_run_tracking()
        self.n_tasks = len(iterable) if hasattr(iterable, "__len__") else None
        self._start_time = time.time()

        # retrieve the configuration of the driver to be passed to the workers
        # together with the context managers
        self._call_context = []
        for _, ctx_manager, ctx_retriever in _CALL_CONTEXT:
            self._call_context.append((ctx_manager, ctx_retriever()))
        if self.call_context:
            for ctx_manager, ctx_retriever in self.call_context:
                self._call_context.append((ctx_manager, ctx_retriever()))

        if not self._managed_backend:
            n_jobs = self._initialize_backend()
        else:
            n_jobs = self._effective_n_jobs()

        if n_jobs == 1:
            # If n_jobs==1, run the computation sequentially and return
            # immediately to avoid overheads.
            with ExitStack() as stack:
                # we still need to enter the context of the driver
                for context, config in self._call_context:
                    print("enter context: ", context)
                    stack.enter_context(context(**config))
                output = self._get_sequential_output(iterable)
                next(output)
                return output if self.return_generator else list(output)

        # Let's create an ID that uniquely identifies the current call. If the
        # call is interrupted early and that the same instance is immediately
        # reused, this id will be used to prevent workers that were
        # concurrently finalizing a task from the previous call to run the
        # callback.
        with self._lock:
            self._call_id = uuid4().hex

        # self._effective_n_jobs should be called in the Parallel.__call__
        # thread only -- store its value in an attribute for further queries.
        self._cached_effective_n_jobs = n_jobs

        if isinstance(self._backend, LokyBackend):
            # For the loky backend, we add a callback executed when reducing
            # BatchCalls, that makes the loky executor use a temporary folder
            # specific to this Parallel object when pickling temporary memmaps.
            # This callback is necessary to ensure that several Parallel
            # objects using the same reusable executor don't use the same
            # temporary resources.

            def _batched_calls_reducer_callback():
                # Relevant implementation detail: the following lines, called
                # when reducing BatchedCalls, are called in a thread-safe
                # situation, meaning that the context of the temporary folder
                # manager will not be changed in between the callback execution
                # and the end of the BatchedCalls pickling. The reason is that
                # pickling (the only place where set_current_context is used)
                # is done from a single thread (the queue_feeder_thread).
                self._backend._workers._temp_folder_manager.set_current_context(  # noqa
                    self._id
                )

            self._reducer_callback = _batched_calls_reducer_callback

        # self._effective_n_jobs should be called in the Parallel.__call__
        # thread only -- store its value in an attribute for further queries.
        self._cached_effective_n_jobs = n_jobs

        backend_name = self._backend.__class__.__name__
        if n_jobs == 0:
            raise RuntimeError("%s has no active worker." % backend_name)

        self._print(f"Using backend {backend_name} with {n_jobs} concurrent workers.")
        if hasattr(self._backend, "start_call"):
            self._backend.start_call()

        # Following flag prevents double calls to `backend.stop_call`.
        self._calling = True

        iterator = iter(iterable)
        pre_dispatch = self.pre_dispatch

        if pre_dispatch == "all":
            # prevent further dispatch via multiprocessing callback thread
            self._original_iterator = None
            self._pre_dispatch_amount = 0
        else:
            self._original_iterator = iterator
            if hasattr(pre_dispatch, "endswith"):
                pre_dispatch = eval_expr(pre_dispatch.replace("n_jobs", str(n_jobs)))
            self._pre_dispatch_amount = pre_dispatch = int(pre_dispatch)

            # The main thread will consume the first pre_dispatch items and
            # the remaining items will later be lazily dispatched by async
            # callbacks upon task completions.

            # TODO: this iterator should be batch_size * n_jobs
            iterator = itertools.islice(iterator, self._pre_dispatch_amount)

        # Use a caching dict for callables that are pickled with cloudpickle to
        # improve performances. This cache is used only in the case of
        # functions that are defined in the __main__ module, functions that
        # are defined locally (inside another function) and lambda expressions.
        self._pickle_cache = dict()

        output = self._get_outputs(iterator, pre_dispatch)
        self._call_ref = weakref.ref(output)

        # The first item from the output is blank, but it makes the interpreter
        # progress until it enters the Try/Except block of the generator and
        # reaches the first `yield` statement. This starts the asynchronous
        # dispatch of the tasks to the workers.
        next(output)

        return output if self.return_generator else list(output)

    def __repr__(self):
        return "%s(n_jobs=%s)" % (self.__class__.__name__, self.n_jobs)<|MERGE_RESOLUTION|>--- conflicted
+++ resolved
@@ -18,13 +18,8 @@
 import time
 import warnings
 import weakref
-<<<<<<< HEAD
 from contextlib import ExitStack, nullcontext
-from copy import copy
-=======
-from contextlib import nullcontext
 from math import floor, log10, sqrt
->>>>>>> 2a28aa52
 from multiprocessing import TimeoutError
 from numbers import Integral
 from uuid import uuid4
