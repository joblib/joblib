--- conflicted
+++ resolved
@@ -548,14 +548,8 @@
             For n_jobs below -1, (n_cpus + 1 + n_jobs) are used. Thus for
             n_jobs = -2, all CPUs but one are used.
             None is a marker for 'unset' that will be interpreted as n_jobs=1
-<<<<<<< HEAD
-            unless the call is performed under a parallel_backend context manager
-            that sets another value for n_jobs.
-=======
-            (sequential execution) unless the call is performed under a
-            :func:`~parallel_backend` context manager that sets another value
-            for n_jobs.
->>>>>>> fdaffe19
+            unless the call is performed under a :func:`~parallel_backend`
+            context manager that sets another value for ``n_jobs``.
         backend: str, ParallelBackendBase instance or None, default: 'loky'
             Specify the parallelization backend implementation.
             Supported backends are:
