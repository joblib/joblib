--- conflicted
+++ resolved
@@ -582,15 +582,9 @@
         self._pickle_cache = pickle_cache if pickle_cache is not None else {}
 
     def __call__(self):
-<<<<<<< HEAD
-        # Set the default nested backend to self._backend but do not change the
-        # default number of processes to -1
-        with parallel_backend(self._backend, n_jobs=self._n_jobs):
-=======
         # Set the default nested backend to self._backend but do not set the
         # change the default number of processes to -1
-        with parallel_config(self._backend, n_jobs=self._n_jobs):
->>>>>>> 5d888607
+        with parallel_config(backend=self._backend, n_jobs=self._n_jobs):
             return [func(*args, **kwargs)
                     for func, args, kwargs in self.items]
 
@@ -980,8 +974,7 @@
             :class:`~Parallel` in a library. Instead it is recommended to set
             soft hints (prefer) or hard constraints (require) so as to make it
             possible for library users to change the backend from the outside
-<<<<<<< HEAD
-            using the :func:`~parallel_backend` context manager.
+            using the :func:`~parallel_config` context manager.
         return_as: str in {'list', 'generator'}, default: 'list'
             If 'list', calls to this instance will return a list, only when
             all results have been processed and retrieved.
@@ -991,14 +984,6 @@
             Future releases are planned to also support 'generator_unordered',
             in which case the generator immediately yields available results
             independently of the submission order.
-=======
-            using the :func:`~parallel_config` context manager.
-        return_generator: bool
-            If True, calls to this instance will return a generator, yielding
-            the results as soon as they are available, in the original order.
-            Note that the intended usage is to run one call at a time. Multiple
-            calls to the same Parallel object will result in a ``RuntimeError``
->>>>>>> 5d888607
         prefer: str in {'processes', 'threads'} or None, default: None
             Soft hint to choose the default backend if no specific backend
             was selected with the :func:`~parallel_config` context manager.
@@ -1190,13 +1175,8 @@
     def __init__(
         self,
         n_jobs=default_parallel_config["n_jobs"],
-<<<<<<< HEAD
-        backend=None,
+        backend=default_parallel_config['backend'],
         return_as="list",
-=======
-        backend=default_parallel_config['backend'],
-        return_generator=False,
->>>>>>> 5d888607
         verbose=default_parallel_config["verbose"],
         timeout=None,
         pre_dispatch='2 * n_jobs',
