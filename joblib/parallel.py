--- conflicted
+++ resolved
@@ -31,11 +31,8 @@
 from ._parallel_backends import (FallbackToBackend, MultiprocessingBackend,
                                  ThreadingBackend, SequentialBackend,
                                  LokyBackend)
-<<<<<<< HEAD
-=======
 from .externals.cloudpickle import dumps, loads
 from ._utils import eval_expr
->>>>>>> 854458ee
 
 # Make sure that those two classes are part of the public joblib.parallel API
 # so that 3rd party backend implementers can import them from here.
