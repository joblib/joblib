"""Test the numpy pickler as a replacement of the standard pickler."""

import copy
import os
import random
import re
import io
import sys
import warnings
import gzip
import zlib
import bz2
import pickle
import socket
from contextlib import closing
import mmap
from pathlib import Path

try:
    import lzma
except ImportError:
    lzma = None

import pytest

from joblib.test.common import np, with_numpy, with_lz4, without_lz4
from joblib.test.common import with_memory_profiler, memory_used
from joblib.testing import parametrize, raises, warns

# numpy_pickle is not a drop-in replacement of pickle, as it takes
# filenames instead of open files as arguments.
from joblib import numpy_pickle, register_compressor
from joblib.test import data

from joblib.numpy_pickle_utils import _IO_BUFFER_SIZE
from joblib.numpy_pickle_utils import _detect_compressor
from joblib.numpy_pickle_utils import _is_numpy_array_byte_order_mismatch
from joblib.numpy_pickle_utils import _ensure_native_byte_order
from joblib.compressor import (
    _COMPRESSORS,
    _LZ4_PREFIX,
    CompressorWrapper,
    LZ4_NOT_INSTALLED_ERROR,
    BinaryZlibFile,
)


###############################################################################
# Define a list of standard types.
# Borrowed from dill, initial author: Micheal McKerns:
# http://dev.danse.us/trac/pathos/browser/dill/dill_test2.py

typelist = []

# testing types
_none = None
typelist.append(_none)
_type = type
typelist.append(_type)
_bool = bool(1)
typelist.append(_bool)
_int = int(1)
typelist.append(_int)
_float = float(1)
typelist.append(_float)
_complex = complex(1)
typelist.append(_complex)
_string = str(1)
typelist.append(_string)
_tuple = ()
typelist.append(_tuple)
_list = []
typelist.append(_list)
_dict = {}
typelist.append(_dict)
_builtin = len
typelist.append(_builtin)


def _function(x):
    yield x


class _class:
    def _method(self):
        pass


class _newclass(object):
    def _method(self):
        pass


typelist.append(_function)
typelist.append(_class)
typelist.append(_newclass)  # <type 'type'>
_instance = _class()
typelist.append(_instance)
_object = _newclass()
typelist.append(_object)  # <type 'class'>


###############################################################################
# Tests


@parametrize("compress", [0, 1])
@parametrize("member", typelist)
def test_standard_types(tmpdir, compress, member):
    # Test pickling and saving with standard types.
    filename = tmpdir.join("test.pkl").strpath
    numpy_pickle.dump(member, filename, compress=compress)
    _member = numpy_pickle.load(filename)
    # We compare the pickled instance to the reloaded one only if it
    # can be compared to a copied one
    if member == copy.deepcopy(member):
        assert member == _member


def test_value_error():
    # Test inverting the input arguments to dump
    with raises(ValueError):
        numpy_pickle.dump("foo", dict())


@parametrize("wrong_compress", [-1, 10, dict()])
def test_compress_level_error(wrong_compress):
    # Verify that passing an invalid compress argument raises an error.
    exception_msg = 'Non valid compress level given: "{0}"'.format(wrong_compress)
    with raises(ValueError) as excinfo:
        numpy_pickle.dump("dummy", "foo", compress=wrong_compress)
    excinfo.match(exception_msg)


@with_numpy
@parametrize("compress", [False, True, 0, 3, "zlib"])
def test_numpy_persistence(tmpdir, compress):
    filename = tmpdir.join("test.pkl").strpath
    rnd = np.random.RandomState(0)
    a = rnd.random_sample((10, 2))
    # We use 'a.T' to have a non C-contiguous array.
    for index, obj in enumerate(((a,), (a.T,), (a, a), [a, a, a])):
        filenames = numpy_pickle.dump(obj, filename, compress=compress)

        # All is cached in one file
        assert len(filenames) == 1
        # Check that only one file was created
        assert filenames[0] == filename
        # Check that this file does exist
        assert os.path.exists(filenames[0])

        # Unpickle the object
        obj_ = numpy_pickle.load(filename)
        # Check that the items are indeed arrays
        for item in obj_:
            assert isinstance(item, np.ndarray)
        # And finally, check that all the values are equal.
        np.testing.assert_array_equal(np.array(obj), np.array(obj_))

    # Now test with an array subclass
    obj = np.memmap(filename + "mmap", mode="w+", shape=4, dtype=np.float64)
    filenames = numpy_pickle.dump(obj, filename, compress=compress)
    # All is cached in one file
    assert len(filenames) == 1

    obj_ = numpy_pickle.load(filename)
    if type(obj) is not np.memmap and hasattr(obj, "__array_prepare__"):
        # We don't reconstruct memmaps
        assert isinstance(obj_, type(obj))

    np.testing.assert_array_equal(obj_, obj)

    # Test with an object containing multiple numpy arrays
    obj = ComplexTestObject()
    filenames = numpy_pickle.dump(obj, filename, compress=compress)
    # All is cached in one file
    assert len(filenames) == 1

    obj_loaded = numpy_pickle.load(filename)
    assert isinstance(obj_loaded, type(obj))
    np.testing.assert_array_equal(obj_loaded.array_float, obj.array_float)
    np.testing.assert_array_equal(obj_loaded.array_int, obj.array_int)
    np.testing.assert_array_equal(obj_loaded.array_obj, obj.array_obj)


@with_numpy
def test_numpy_persistence_bufferred_array_compression(tmpdir):
    big_array = np.ones((_IO_BUFFER_SIZE + 100), dtype=np.uint8)
    filename = tmpdir.join("test.pkl").strpath
    numpy_pickle.dump(big_array, filename, compress=True)
    arr_reloaded = numpy_pickle.load(filename)

    np.testing.assert_array_equal(big_array, arr_reloaded)


@with_numpy
def test_memmap_persistence(tmpdir):
    rnd = np.random.RandomState(0)
    a = rnd.random_sample(10)
    filename = tmpdir.join("test1.pkl").strpath
    numpy_pickle.dump(a, filename)
    b = numpy_pickle.load(filename, mmap_mode="r")

    assert isinstance(b, np.memmap)

    # Test with an object containing multiple numpy arrays
    filename = tmpdir.join("test2.pkl").strpath
    obj = ComplexTestObject()
    numpy_pickle.dump(obj, filename)
    obj_loaded = numpy_pickle.load(filename, mmap_mode="r")
    assert isinstance(obj_loaded, type(obj))
    assert isinstance(obj_loaded.array_float, np.memmap)
    assert not obj_loaded.array_float.flags.writeable
    assert isinstance(obj_loaded.array_int, np.memmap)
    assert not obj_loaded.array_int.flags.writeable
    # Memory map not allowed for numpy object arrays
    assert not isinstance(obj_loaded.array_obj, np.memmap)
    np.testing.assert_array_equal(obj_loaded.array_float, obj.array_float)
    np.testing.assert_array_equal(obj_loaded.array_int, obj.array_int)
    np.testing.assert_array_equal(obj_loaded.array_obj, obj.array_obj)

    # Test we can write in memmapped arrays
    obj_loaded = numpy_pickle.load(filename, mmap_mode="r+")
    assert obj_loaded.array_float.flags.writeable
    obj_loaded.array_float[0:10] = 10.0
    assert obj_loaded.array_int.flags.writeable
    obj_loaded.array_int[0:10] = 10

    obj_reloaded = numpy_pickle.load(filename, mmap_mode="r")
    np.testing.assert_array_equal(obj_reloaded.array_float, obj_loaded.array_float)
    np.testing.assert_array_equal(obj_reloaded.array_int, obj_loaded.array_int)

    # Test w+ mode is caught and the mode has switched to r+
    numpy_pickle.load(filename, mmap_mode="w+")
    assert obj_loaded.array_int.flags.writeable
    assert obj_loaded.array_int.mode == "r+"
    assert obj_loaded.array_float.flags.writeable
    assert obj_loaded.array_float.mode == "r+"


@with_numpy
def test_memmap_persistence_mixed_dtypes(tmpdir):
    # loading datastructures that have sub-arrays with dtype=object
    # should not prevent memmapping on fixed size dtype sub-arrays.
    rnd = np.random.RandomState(0)
    a = rnd.random_sample(10)
    b = np.array([1, "b"], dtype=object)
    construct = (a, b)
    filename = tmpdir.join("test.pkl").strpath
    numpy_pickle.dump(construct, filename)
    a_clone, b_clone = numpy_pickle.load(filename, mmap_mode="r")

    # the floating point array has been memory mapped
    assert isinstance(a_clone, np.memmap)

    # the object-dtype array has been loaded in memory
    assert not isinstance(b_clone, np.memmap)


@with_numpy
def test_masked_array_persistence(tmpdir):
    # The special-case picker fails, because saving masked_array
    # not implemented, but it just delegates to the standard pickler.
    rnd = np.random.RandomState(0)
    a = rnd.random_sample(10)
    a = np.ma.masked_greater(a, 0.5)
    filename = tmpdir.join("test.pkl").strpath
    numpy_pickle.dump(a, filename)
    b = numpy_pickle.load(filename, mmap_mode="r")
    assert isinstance(b, np.ma.masked_array)


@with_numpy
def test_compress_mmap_mode_warning(tmpdir):
    # Test the warning in case of compress + mmap_mode
    rnd = np.random.RandomState(0)
    a = rnd.random_sample(10)
    this_filename = tmpdir.join("test.pkl").strpath
    numpy_pickle.dump(a, this_filename, compress=1)
    with warns(UserWarning) as warninfo:
        numpy_pickle.load(this_filename, mmap_mode="r+")
    debug_msg = "\n".join([str(w) for w in warninfo])
    warninfo = [w.message for w in warninfo]
    assert len(warninfo) == 1, debug_msg
    assert (
        str(warninfo[0]) == 'mmap_mode "r+" is not compatible with compressed '
        f'file {this_filename}. "r+" flag will be ignored.'
    )


@with_numpy
@parametrize("cache_size", [None, 0, 10])
def test_cache_size_warning(tmpdir, cache_size):
    # Check deprecation warning raised when cache size is not None
    filename = tmpdir.join("test.pkl").strpath
    rnd = np.random.RandomState(0)
    a = rnd.random_sample((10, 2))

    warnings.simplefilter("always")
    with warnings.catch_warnings(record=True) as warninfo:
        numpy_pickle.dump(a, filename, cache_size=cache_size)
    expected_nb_warnings = 1 if cache_size is not None else 0
    assert len(warninfo) == expected_nb_warnings
    for w in warninfo:
<<<<<<< HEAD
        assert w.category == DeprecationWarning
=======
        assert w.category is DeprecationWarning
>>>>>>> 6066109b
        assert (
            str(w.message)
            == "Please do not set 'cache_size' in joblib.dump, this "
            "parameter has no effect and will be removed. You "
            "used 'cache_size={0}'".format(cache_size)
        )


@with_numpy
@with_memory_profiler
@parametrize("compress", [True, False])
def test_memory_usage(tmpdir, compress):
    # Verify memory stays within expected bounds.
    filename = tmpdir.join("test.pkl").strpath
    small_array = np.ones((10, 10))
    big_array = np.ones(shape=100 * int(1e6), dtype=np.uint8)

    for obj in (small_array, big_array):
        size = obj.nbytes / 1e6
        obj_filename = filename + str(np.random.randint(0, 1000))
        mem_used = memory_used(numpy_pickle.dump, obj, obj_filename, compress=compress)

        # The memory used to dump the object shouldn't exceed the buffer
        # size used to write array chunks (16MB).
        write_buf_size = _IO_BUFFER_SIZE + 16 * 1024**2 / 1e6
        assert mem_used <= write_buf_size

        mem_used = memory_used(numpy_pickle.load, obj_filename)
        # memory used should be less than array size + buffer size used to
        # read the array chunk by chunk.
        read_buf_size = 32 + _IO_BUFFER_SIZE  # MiB
        assert mem_used < size + read_buf_size


@with_numpy
def test_compressed_pickle_dump_and_load(tmpdir):
    expected_list = [
        np.arange(5, dtype=np.dtype("<i8")),
        np.arange(5, dtype=np.dtype(">i8")),
        np.arange(5, dtype=np.dtype("<f8")),
        np.arange(5, dtype=np.dtype(">f8")),
        np.array([1, "abc", {"a": 1, "b": 2}], dtype="O"),
        np.arange(256, dtype=np.uint8).tobytes(),
        "C'est l'\xe9t\xe9 !",
    ]

    fname = tmpdir.join("temp.pkl.gz").strpath

    dumped_filenames = numpy_pickle.dump(expected_list, fname, compress=1)
    assert len(dumped_filenames) == 1
    result_list = numpy_pickle.load(fname)
    for result, expected in zip(result_list, expected_list):
        if isinstance(expected, np.ndarray):
            expected = _ensure_native_byte_order(expected)
            assert result.dtype == expected.dtype
            np.testing.assert_equal(result, expected)
        else:
            assert result == expected


def _check_pickle(filename, expected_list, mmap_mode=None):
    """Helper function to test joblib pickle content.

    Note: currently only pickles containing an iterable are supported
    by this function.
    """
    version_match = re.match(r".+py(\d)(\d).+", filename)
    py_version_used_for_writing = int(version_match.group(1))

    py_version_to_default_pickle_protocol = {2: 2, 3: 3}
    pickle_reading_protocol = py_version_to_default_pickle_protocol.get(3, 4)
    pickle_writing_protocol = py_version_to_default_pickle_protocol.get(
        py_version_used_for_writing, 4
    )
    if pickle_reading_protocol >= pickle_writing_protocol:
        try:
            with warnings.catch_warnings(record=True) as warninfo:
                warnings.simplefilter("always")
                warnings.filterwarnings(
                    "ignore",
                    module="numpy",
                    message="The compiler package is deprecated",
                )
                result_list = numpy_pickle.load(filename, mmap_mode=mmap_mode)
            filename_base = os.path.basename(filename)
            expected_nb_deprecation_warnings = (
                1 if ("_0.9" in filename_base or "_0.8.4" in filename_base) else 0
            )

            expected_nb_user_warnings = (
                3
                if (re.search("_0.1.+.pkl$", filename_base) and mmap_mode is not None)
                else 0
            )
            expected_nb_warnings = (
                expected_nb_deprecation_warnings + expected_nb_user_warnings
            )
            assert len(warninfo) == expected_nb_warnings

            deprecation_warnings = [
                w for w in warninfo if issubclass(w.category, DeprecationWarning)
            ]
            user_warnings = [w for w in warninfo if issubclass(w.category, UserWarning)]
            for w in deprecation_warnings:
                assert (
                    str(w.message)
                    == "The file '{0}' has been generated with a joblib "
                    "version less than 0.10. Please regenerate this "
                    "pickle file.".format(filename)
                )

            for w in user_warnings:
                escaped_filename = re.escape(filename)
                assert re.search(
                    f"memmapped.+{escaped_filename}.+segmentation fault", str(w.message)
                )

            for result, expected in zip(result_list, expected_list):
                if isinstance(expected, np.ndarray):
                    expected = _ensure_native_byte_order(expected)
                    assert result.dtype == expected.dtype
                    np.testing.assert_equal(result, expected)
                else:
                    assert result == expected
        except Exception as exc:
            # When trying to read with python 3 a pickle generated
            # with python 2 we expect a user-friendly error
            if py_version_used_for_writing == 2:
                assert isinstance(exc, ValueError)
                message = (
                    "You may be trying to read with "
                    "python 3 a joblib pickle generated with python 2."
                )
                assert message in str(exc)
            elif filename.endswith(".lz4") and with_lz4.args[0]:
                assert isinstance(exc, ValueError)
                assert LZ4_NOT_INSTALLED_ERROR in str(exc)
            else:
                raise
    else:
        # Pickle protocol used for writing is too high. We expect a
        # "unsupported pickle protocol" error message
        try:
            numpy_pickle.load(filename)
            raise AssertionError(
                "Numpy pickle loading should have raised a ValueError exception"
            )
        except ValueError as e:
            message = "unsupported pickle protocol: {0}".format(pickle_writing_protocol)
            assert message in str(e.args)


@with_numpy
def test_joblib_pickle_across_python_versions():
    # We need to be specific about dtypes in particular endianness
    # because the pickles can be generated on one architecture and
    # the tests run on another one. See
    # https://github.com/joblib/joblib/issues/279.
    expected_list = [
        np.arange(5, dtype=np.dtype("<i8")),
        np.arange(5, dtype=np.dtype("<f8")),
        np.array([1, "abc", {"a": 1, "b": 2}], dtype="O"),
        np.arange(256, dtype=np.uint8).tobytes(),
        # np.matrix is a subclass of np.ndarray, here we want
        # to verify this type of object is correctly unpickled
        # among versions.
        np.matrix([0, 1, 2], dtype=np.dtype("<i8")),
        "C'est l'\xe9t\xe9 !",
    ]

    # Testing all the compressed and non compressed
    # pickles in joblib/test/data. These pickles were generated by
    # the joblib/test/data/create_numpy_pickle.py script for the
    # relevant python, joblib and numpy versions.
    test_data_dir = os.path.dirname(os.path.abspath(data.__file__))

    pickle_extensions = (".pkl", ".gz", ".gzip", ".bz2", "lz4")
    if lzma is not None:
        pickle_extensions += (".xz", ".lzma")
    pickle_filenames = [
        os.path.join(test_data_dir, fn)
        for fn in os.listdir(test_data_dir)
        if any(fn.endswith(ext) for ext in pickle_extensions)
    ]

    for fname in pickle_filenames:
        _check_pickle(fname, expected_list)


@with_numpy
def test_joblib_pickle_across_python_versions_with_mmap():
    expected_list = [
        np.arange(5, dtype=np.dtype("<i8")),
        np.arange(5, dtype=np.dtype("<f8")),
        np.array([1, "abc", {"a": 1, "b": 2}], dtype="O"),
        np.arange(256, dtype=np.uint8).tobytes(),
        # np.matrix is a subclass of np.ndarray, here we want
        # to verify this type of object is correctly unpickled
        # among versions.
        np.matrix([0, 1, 2], dtype=np.dtype("<i8")),
        "C'est l'\xe9t\xe9 !",
    ]

    test_data_dir = os.path.dirname(os.path.abspath(data.__file__))

    pickle_filenames = [
        os.path.join(test_data_dir, fn)
        for fn in os.listdir(test_data_dir)
        if fn.endswith(".pkl")
    ]
    for fname in pickle_filenames:
        _check_pickle(fname, expected_list, mmap_mode="r")


@with_numpy
def test_numpy_array_byte_order_mismatch_detection():
    # List of numpy arrays with big endian byteorder.
    be_arrays = [
        np.array([(1, 2.0), (3, 4.0)], dtype=[("", ">i8"), ("", ">f8")]),
        np.arange(3, dtype=np.dtype(">i8")),
        np.arange(3, dtype=np.dtype(">f8")),
    ]

    # Verify the byteorder mismatch is correctly detected.
    for array in be_arrays:
        if sys.byteorder == "big":
            assert not _is_numpy_array_byte_order_mismatch(array)
        else:
            assert _is_numpy_array_byte_order_mismatch(array)
        converted = _ensure_native_byte_order(array)
        if converted.dtype.fields:
            for f in converted.dtype.fields.values():
                f[0].byteorder == "="
        else:
            assert converted.dtype.byteorder == "="

    # List of numpy arrays with little endian byteorder.
    le_arrays = [
        np.array([(1, 2.0), (3, 4.0)], dtype=[("", "<i8"), ("", "<f8")]),
        np.arange(3, dtype=np.dtype("<i8")),
        np.arange(3, dtype=np.dtype("<f8")),
    ]

    # Verify the byteorder mismatch is correctly detected.
    for array in le_arrays:
        if sys.byteorder == "little":
            assert not _is_numpy_array_byte_order_mismatch(array)
        else:
            assert _is_numpy_array_byte_order_mismatch(array)
        converted = _ensure_native_byte_order(array)
        if converted.dtype.fields:
            for f in converted.dtype.fields.values():
                f[0].byteorder == "="
        else:
            assert converted.dtype.byteorder == "="


@parametrize("compress_tuple", [("zlib", 3), ("gzip", 3)])
def test_compress_tuple_argument(tmpdir, compress_tuple):
    # Verify the tuple is correctly taken into account.
    filename = tmpdir.join("test.pkl").strpath
    numpy_pickle.dump("dummy", filename, compress=compress_tuple)
    # Verify the file contains the right magic number
    with open(filename, "rb") as f:
        assert _detect_compressor(f) == compress_tuple[0]


@parametrize(
    "compress_tuple,message",
    [
        (
            ("zlib", 3, "extra"),  # wrong compress tuple
            "Compress argument tuple should contain exactly 2 elements",
        ),
        (
            ("wrong", 3),  # wrong compress method
            'Non valid compression method given: "{}"'.format("wrong"),
        ),
        (
            ("zlib", "wrong"),  # wrong compress level
            'Non valid compress level given: "{}"'.format("wrong"),
        ),
    ],
)
def test_compress_tuple_argument_exception(tmpdir, compress_tuple, message):
    filename = tmpdir.join("test.pkl").strpath
    # Verify setting a wrong compress tuple raises a ValueError.
    with raises(ValueError) as excinfo:
        numpy_pickle.dump("dummy", filename, compress=compress_tuple)
    excinfo.match(message)


@parametrize("compress_string", ["zlib", "gzip"])
def test_compress_string_argument(tmpdir, compress_string):
    # Verify the string is correctly taken into account.
    filename = tmpdir.join("test.pkl").strpath
    numpy_pickle.dump("dummy", filename, compress=compress_string)
    # Verify the file contains the right magic number
    with open(filename, "rb") as f:
        assert _detect_compressor(f) == compress_string


@with_numpy
@parametrize("compress", [1, 3, 6])
@parametrize("cmethod", _COMPRESSORS)
def test_joblib_compression_formats(tmpdir, compress, cmethod):
    filename = tmpdir.join("test.pkl").strpath
    objects = (
        np.ones(shape=(100, 100), dtype="f8"),
        range(10),
        {"a": 1, 2: "b"},
        [],
        (),
        {},
        0,
        1.0,
    )

    if cmethod in ("lzma", "xz") and lzma is None:
        pytest.skip("lzma is support not available")

    elif cmethod == "lz4" and with_lz4.args[0]:
        # Skip the test if lz4 is not installed. We here use the with_lz4
        # skipif fixture whose argument is True when lz4 is not installed
        pytest.skip("lz4 is not installed.")

    dump_filename = filename + "." + cmethod
    for obj in objects:
        numpy_pickle.dump(obj, dump_filename, compress=(cmethod, compress))
        # Verify the file contains the right magic number
        with open(dump_filename, "rb") as f:
            assert _detect_compressor(f) == cmethod
        # Verify the reloaded object is correct
        obj_reloaded = numpy_pickle.load(dump_filename)
        assert isinstance(obj_reloaded, type(obj))
        if isinstance(obj, np.ndarray):
            np.testing.assert_array_equal(obj_reloaded, obj)
        else:
            assert obj_reloaded == obj


def _gzip_file_decompress(source_filename, target_filename):
    """Decompress a gzip file."""
    with closing(gzip.GzipFile(source_filename, "rb")) as fo:
        buf = fo.read()

    with open(target_filename, "wb") as fo:
        fo.write(buf)


def _zlib_file_decompress(source_filename, target_filename):
    """Decompress a zlib file."""
    with open(source_filename, "rb") as fo:
        buf = zlib.decompress(fo.read())

    with open(target_filename, "wb") as fo:
        fo.write(buf)


@parametrize(
    "extension,decompress",
    [(".z", _zlib_file_decompress), (".gz", _gzip_file_decompress)],
)
def test_load_externally_decompressed_files(tmpdir, extension, decompress):
    # Test that BinaryZlibFile generates valid gzip and zlib compressed files.
    obj = "a string to persist"
    filename_raw = tmpdir.join("test.pkl").strpath

    filename_compressed = filename_raw + extension
    # Use automatic extension detection to compress with the right method.
    numpy_pickle.dump(obj, filename_compressed)

    # Decompress with the corresponding method
    decompress(filename_compressed, filename_raw)

    # Test that the uncompressed pickle can be loaded and
    # that the result is correct.
    obj_reloaded = numpy_pickle.load(filename_raw)
    assert obj == obj_reloaded


@parametrize(
    "extension,cmethod",
    # valid compressor extensions
    [
        (".z", "zlib"),
        (".gz", "gzip"),
        (".bz2", "bz2"),
        (".lzma", "lzma"),
        (".xz", "xz"),
        # invalid compressor extensions
        (".pkl", "not-compressed"),
        ("", "not-compressed"),
    ],
)
def test_compression_using_file_extension(tmpdir, extension, cmethod):
    if cmethod in ("lzma", "xz") and lzma is None:
        pytest.skip("lzma is missing")
    # test that compression method corresponds to the given filename extension.
    filename = tmpdir.join("test.pkl").strpath
    obj = "object to dump"

    dump_fname = filename + extension
    numpy_pickle.dump(obj, dump_fname)
    # Verify the file contains the right magic number
    with open(dump_fname, "rb") as f:
        assert _detect_compressor(f) == cmethod
    # Verify the reloaded object is correct
    obj_reloaded = numpy_pickle.load(dump_fname)
    assert isinstance(obj_reloaded, type(obj))
    assert obj_reloaded == obj


@with_numpy
def test_file_handle_persistence(tmpdir):
    objs = [np.random.random((10, 10)), "some data"]
    fobjs = [bz2.BZ2File, gzip.GzipFile]
    if lzma is not None:
        fobjs += [lzma.LZMAFile]
    filename = tmpdir.join("test.pkl").strpath

    for obj in objs:
        for fobj in fobjs:
            with fobj(filename, "wb") as f:
                numpy_pickle.dump(obj, f)

            # using the same decompressor prevents from internally
            # decompress again.
            with fobj(filename, "rb") as f:
                obj_reloaded = numpy_pickle.load(f)

            # when needed, the correct decompressor should be used when
            # passing a raw file handle.
            with open(filename, "rb") as f:
                obj_reloaded_2 = numpy_pickle.load(f)

            if isinstance(obj, np.ndarray):
                np.testing.assert_array_equal(obj_reloaded, obj)
                np.testing.assert_array_equal(obj_reloaded_2, obj)
            else:
                assert obj_reloaded == obj
                assert obj_reloaded_2 == obj


@with_numpy
def test_in_memory_persistence():
    objs = [np.random.random((10, 10)), "some data"]
    for obj in objs:
        f = io.BytesIO()
        numpy_pickle.dump(obj, f)
        obj_reloaded = numpy_pickle.load(f)
        if isinstance(obj, np.ndarray):
            np.testing.assert_array_equal(obj_reloaded, obj)
        else:
            assert obj_reloaded == obj


@with_numpy
def test_file_handle_persistence_mmap(tmpdir):
    obj = np.random.random((10, 10))
    filename = tmpdir.join("test.pkl").strpath

    with open(filename, "wb") as f:
        numpy_pickle.dump(obj, f)

    with open(filename, "rb") as f:
        obj_reloaded = numpy_pickle.load(f, mmap_mode="r+")

    np.testing.assert_array_equal(obj_reloaded, obj)


@with_numpy
def test_file_handle_persistence_compressed_mmap(tmpdir):
    obj = np.random.random((10, 10))
    filename = tmpdir.join("test.pkl").strpath

    with open(filename, "wb") as f:
        numpy_pickle.dump(obj, f, compress=("gzip", 3))

    with closing(gzip.GzipFile(filename, "rb")) as f:
        with warns(UserWarning) as warninfo:
            numpy_pickle.load(f, mmap_mode="r+")
        assert len(warninfo) == 1
        assert (
            str(warninfo[0].message)
            == '"%(fileobj)r" is not a raw file, mmap_mode "%(mmap_mode)s" '
            "flag will be ignored." % {"fileobj": f, "mmap_mode": "r+"}
        )


@with_numpy
def test_file_handle_persistence_in_memory_mmap():
    obj = np.random.random((10, 10))
    buf = io.BytesIO()

    numpy_pickle.dump(obj, buf)

    with warns(UserWarning) as warninfo:
        numpy_pickle.load(buf, mmap_mode="r+")
    assert len(warninfo) == 1
    assert (
        str(warninfo[0].message)
        == "In memory persistence is not compatible with mmap_mode "
        '"%(mmap_mode)s" flag passed. mmap_mode option will be '
        "ignored." % {"mmap_mode": "r+"}
    )


@parametrize(
    "data",
    [
        b"a little data as bytes.",
        # More bytes
        10000 * "{}".format(random.randint(0, 1000) * 1000).encode("latin-1"),
    ],
    ids=["a little data as bytes.", "a large data as bytes."],
)
@parametrize("compress_level", [1, 3, 9])
def test_binary_zlibfile(tmpdir, data, compress_level):
    filename = tmpdir.join("test.pkl").strpath
    # Regular cases
    with open(filename, "wb") as f:
        with BinaryZlibFile(f, "wb", compresslevel=compress_level) as fz:
            assert fz.writable()
            fz.write(data)
            assert fz.fileno() == f.fileno()
            with raises(io.UnsupportedOperation):
                fz._check_can_read()

            with raises(io.UnsupportedOperation):
                fz._check_can_seek()
        assert fz.closed
        with raises(ValueError):
            fz._check_not_closed()

    with open(filename, "rb") as f:
        with BinaryZlibFile(f) as fz:
            assert fz.readable()
            assert fz.seekable()
            assert fz.fileno() == f.fileno()
            assert fz.read() == data
            with raises(io.UnsupportedOperation):
                fz._check_can_write()
            assert fz.seekable()
            fz.seek(0)
            assert fz.tell() == 0
        assert fz.closed

    # Test with a filename as input
    with BinaryZlibFile(filename, "wb", compresslevel=compress_level) as fz:
        assert fz.writable()
        fz.write(data)

    with BinaryZlibFile(filename, "rb") as fz:
        assert fz.read() == data
        assert fz.seekable()

    # Test without context manager
    fz = BinaryZlibFile(filename, "wb", compresslevel=compress_level)
    assert fz.writable()
    fz.write(data)
    fz.close()

    fz = BinaryZlibFile(filename, "rb")
    assert fz.read() == data
    fz.close()


@parametrize("bad_value", [-1, 10, 15, "a", (), {}])
def test_binary_zlibfile_bad_compression_levels(tmpdir, bad_value):
    filename = tmpdir.join("test.pkl").strpath
    with raises(ValueError) as excinfo:
        BinaryZlibFile(filename, "wb", compresslevel=bad_value)
    pattern = re.escape(
        "'compresslevel' must be an integer between 1 and 9. "
        "You provided 'compresslevel={}'".format(bad_value)
    )
    excinfo.match(pattern)


@parametrize("bad_mode", ["a", "x", "r", "w", 1, 2])
def test_binary_zlibfile_invalid_modes(tmpdir, bad_mode):
    filename = tmpdir.join("test.pkl").strpath
    with raises(ValueError) as excinfo:
        BinaryZlibFile(filename, bad_mode)
    excinfo.match("Invalid mode")


@parametrize("bad_file", [1, (), {}])
def test_binary_zlibfile_invalid_filename_type(bad_file):
    with raises(TypeError) as excinfo:
        BinaryZlibFile(bad_file, "rb")
    excinfo.match("filename must be a str or bytes object, or a file")


###############################################################################
# Test dumping array subclasses
if np is not None:

    class SubArray(np.ndarray):
        def __reduce__(self):
            return _load_sub_array, (np.asarray(self),)

    def _load_sub_array(arr):
        d = SubArray(arr.shape)
        d[:] = arr
        return d

    class ComplexTestObject:
        """A complex object containing numpy arrays as attributes."""

        def __init__(self):
            self.array_float = np.arange(100, dtype="float64")
            self.array_int = np.ones(100, dtype="int32")
            self.array_obj = np.array(["a", 10, 20.0], dtype="object")


@with_numpy
def test_numpy_subclass(tmpdir):
    filename = tmpdir.join("test.pkl").strpath
    a = SubArray((10,))
    numpy_pickle.dump(a, filename)
    c = numpy_pickle.load(filename)
    assert isinstance(c, SubArray)
    np.testing.assert_array_equal(c, a)


def test_pathlib(tmpdir):
    filename = tmpdir.join("test.pkl").strpath
    value = 123
    numpy_pickle.dump(value, Path(filename))
    assert numpy_pickle.load(filename) == value
    numpy_pickle.dump(value, filename)
    assert numpy_pickle.load(Path(filename)) == value


@with_numpy
def test_non_contiguous_array_pickling(tmpdir):
    filename = tmpdir.join("test.pkl").strpath

    for array in [  # Array that triggers a contiguousness issue with nditer,
        # see https://github.com/joblib/joblib/pull/352 and see
        # https://github.com/joblib/joblib/pull/353
        np.asfortranarray([[1, 2], [3, 4]])[1:],
        # Non contiguous array with works fine with nditer
        np.ones((10, 50, 20), order="F")[:, :1, :],
    ]:
        assert not array.flags.c_contiguous
        assert not array.flags.f_contiguous
        numpy_pickle.dump(array, filename)
        array_reloaded = numpy_pickle.load(filename)
        np.testing.assert_array_equal(array_reloaded, array)


@with_numpy
def test_pickle_highest_protocol(tmpdir):
    # ensure persistence of a numpy array is valid even when using
    # the pickle HIGHEST_PROTOCOL.
    # see https://github.com/joblib/joblib/issues/362

    filename = tmpdir.join("test.pkl").strpath
    test_array = np.zeros(10)

    numpy_pickle.dump(test_array, filename, protocol=pickle.HIGHEST_PROTOCOL)
    array_reloaded = numpy_pickle.load(filename)

    np.testing.assert_array_equal(array_reloaded, test_array)


@with_numpy
def test_pickle_in_socket():
    # test that joblib can pickle in sockets
    test_array = np.arange(10)
    _ADDR = ("localhost", 12345)
    listener = socket.socket(socket.AF_INET, socket.SOCK_STREAM)
    listener.bind(_ADDR)
    listener.listen(1)

    with socket.create_connection(_ADDR) as client:
        server, client_addr = listener.accept()

        with server.makefile("wb") as sf:
            numpy_pickle.dump(test_array, sf)

        with client.makefile("rb") as cf:
            array_reloaded = numpy_pickle.load(cf)

        np.testing.assert_array_equal(array_reloaded, test_array)

        # Check that a byte-aligned numpy array written in a file can be send
        # over a socket and then read on the other side
        bytes_to_send = io.BytesIO()
        numpy_pickle.dump(test_array, bytes_to_send)
        server.send(bytes_to_send.getvalue())

        with client.makefile("rb") as cf:
            array_reloaded = numpy_pickle.load(cf)

        np.testing.assert_array_equal(array_reloaded, test_array)


@with_numpy
def test_load_memmap_with_big_offset(tmpdir):
    # Test that numpy memmap offset is set correctly if greater than
    # mmap.ALLOCATIONGRANULARITY, see
    # https://github.com/joblib/joblib/issues/451 and
    # https://github.com/numpy/numpy/pull/8443 for more details.
    fname = tmpdir.join("test.mmap").strpath
    size = mmap.ALLOCATIONGRANULARITY
    obj = [np.zeros(size, dtype="uint8"), np.ones(size, dtype="uint8")]
    numpy_pickle.dump(obj, fname)
    memmaps = numpy_pickle.load(fname, mmap_mode="r")
    assert isinstance(memmaps[1], np.memmap)
    assert memmaps[1].offset > size
    np.testing.assert_array_equal(obj, memmaps)


def test_register_compressor(tmpdir):
    # Check that registering compressor file works.
    compressor_name = "test-name"
    compressor_prefix = "test-prefix"

    class BinaryCompressorTestFile(io.BufferedIOBase):
        pass

    class BinaryCompressorTestWrapper(CompressorWrapper):
        def __init__(self):
            CompressorWrapper.__init__(
                self, obj=BinaryCompressorTestFile, prefix=compressor_prefix
            )

    register_compressor(compressor_name, BinaryCompressorTestWrapper())

    assert _COMPRESSORS[compressor_name].fileobj_factory == BinaryCompressorTestFile
    assert _COMPRESSORS[compressor_name].prefix == compressor_prefix

    # Remove this dummy compressor file from extra compressors because other
    # tests might fail because of this
    _COMPRESSORS.pop(compressor_name)


@parametrize("invalid_name", [1, (), {}])
def test_register_compressor_invalid_name(invalid_name):
    # Test that registering an invalid compressor name is not allowed.
    with raises(ValueError) as excinfo:
        register_compressor(invalid_name, None)
    excinfo.match("Compressor name should be a string")


def test_register_compressor_invalid_fileobj():
    # Test that registering an invalid file object is not allowed.

    class InvalidFileObject:
        pass

    class InvalidFileObjectWrapper(CompressorWrapper):
        def __init__(self):
            CompressorWrapper.__init__(self, obj=InvalidFileObject, prefix=b"prefix")

    with raises(ValueError) as excinfo:
        register_compressor("invalid", InvalidFileObjectWrapper())

    excinfo.match(
        "Compressor 'fileobj_factory' attribute should implement "
        "the file object interface"
    )


class AnotherZlibCompressorWrapper(CompressorWrapper):
    def __init__(self):
        CompressorWrapper.__init__(self, obj=BinaryZlibFile, prefix=b"prefix")


class StandardLibGzipCompressorWrapper(CompressorWrapper):
    def __init__(self):
        CompressorWrapper.__init__(self, obj=gzip.GzipFile, prefix=b"prefix")


def test_register_compressor_already_registered():
    # Test registration of existing compressor files.
    compressor_name = "test-name"

    # register a test compressor
    register_compressor(compressor_name, AnotherZlibCompressorWrapper())

    with raises(ValueError) as excinfo:
        register_compressor(compressor_name, StandardLibGzipCompressorWrapper())
    excinfo.match("Compressor '{}' already registered.".format(compressor_name))

    register_compressor(compressor_name, StandardLibGzipCompressorWrapper(), force=True)

    assert compressor_name in _COMPRESSORS
    assert _COMPRESSORS[compressor_name].fileobj_factory == gzip.GzipFile

    # Remove this dummy compressor file from extra compressors because other
    # tests might fail because of this
    _COMPRESSORS.pop(compressor_name)


@with_lz4
def test_lz4_compression(tmpdir):
    # Check that lz4 can be used when dependency is available.
    import lz4.frame

    compressor = "lz4"
    assert compressor in _COMPRESSORS
    assert _COMPRESSORS[compressor].fileobj_factory == lz4.frame.LZ4FrameFile

    fname = tmpdir.join("test.pkl").strpath
    data = "test data"
    numpy_pickle.dump(data, fname, compress=compressor)

    with open(fname, "rb") as f:
        assert f.read(len(_LZ4_PREFIX)) == _LZ4_PREFIX
    assert numpy_pickle.load(fname) == data

    # Test that LZ4 is applied based on file extension
    numpy_pickle.dump(data, fname + ".lz4")
    with open(fname, "rb") as f:
        assert f.read(len(_LZ4_PREFIX)) == _LZ4_PREFIX
    assert numpy_pickle.load(fname) == data


@without_lz4
def test_lz4_compression_without_lz4(tmpdir):
    # Check that lz4 cannot be used when dependency is not available.
    fname = tmpdir.join("test.nolz4").strpath
    data = "test data"
    msg = LZ4_NOT_INSTALLED_ERROR
    with raises(ValueError) as excinfo:
        numpy_pickle.dump(data, fname, compress="lz4")
    excinfo.match(msg)

    with raises(ValueError) as excinfo:
        numpy_pickle.dump(data, fname + ".lz4")
    excinfo.match(msg)


protocols = [pickle.DEFAULT_PROTOCOL]
if pickle.HIGHEST_PROTOCOL != pickle.DEFAULT_PROTOCOL:
    protocols.append(pickle.HIGHEST_PROTOCOL)


@with_numpy
@parametrize("protocol", protocols)
def test_memmap_alignment_padding(tmpdir, protocol):
    # Test that memmaped arrays returned by numpy.load are correctly aligned
    fname = tmpdir.join("test.mmap").strpath

    a = np.random.randn(2)
    numpy_pickle.dump(a, fname, protocol=protocol)
    memmap = numpy_pickle.load(fname, mmap_mode="r")
    assert isinstance(memmap, np.memmap)
    np.testing.assert_array_equal(a, memmap)
    assert memmap.ctypes.data % numpy_pickle.NUMPY_ARRAY_ALIGNMENT_BYTES == 0
    assert memmap.flags.aligned

    array_list = [
        np.random.randn(2),
        np.random.randn(2),
        np.random.randn(2),
        np.random.randn(2),
    ]

    # On Windows OSError 22 if reusing the same path for memmap ...
    fname = tmpdir.join("test1.mmap").strpath
    numpy_pickle.dump(array_list, fname, protocol=protocol)
    l_reloaded = numpy_pickle.load(fname, mmap_mode="r")

    for idx, memmap in enumerate(l_reloaded):
        assert isinstance(memmap, np.memmap)
        np.testing.assert_array_equal(array_list[idx], memmap)
        assert memmap.ctypes.data % numpy_pickle.NUMPY_ARRAY_ALIGNMENT_BYTES == 0
        assert memmap.flags.aligned

    array_dict = {
        "a0": np.arange(2, dtype=np.uint8),
        "a1": np.arange(3, dtype=np.uint8),
        "a2": np.arange(5, dtype=np.uint8),
        "a3": np.arange(7, dtype=np.uint8),
        "a4": np.arange(11, dtype=np.uint8),
        "a5": np.arange(13, dtype=np.uint8),
        "a6": np.arange(17, dtype=np.uint8),
        "a7": np.arange(19, dtype=np.uint8),
        "a8": np.arange(23, dtype=np.uint8),
    }

    # On Windows OSError 22 if reusing the same path for memmap ...
    fname = tmpdir.join("test2.mmap").strpath
    numpy_pickle.dump(array_dict, fname, protocol=protocol)
    d_reloaded = numpy_pickle.load(fname, mmap_mode="r")

    for key, memmap in d_reloaded.items():
        assert isinstance(memmap, np.memmap)
        np.testing.assert_array_equal(array_dict[key], memmap)
        assert memmap.ctypes.data % numpy_pickle.NUMPY_ARRAY_ALIGNMENT_BYTES == 0
        assert memmap.flags.aligned<|MERGE_RESOLUTION|>--- conflicted
+++ resolved
@@ -302,11 +302,7 @@
     expected_nb_warnings = 1 if cache_size is not None else 0
     assert len(warninfo) == expected_nb_warnings
     for w in warninfo:
-<<<<<<< HEAD
-        assert w.category == DeprecationWarning
-=======
         assert w.category is DeprecationWarning
->>>>>>> 6066109b
         assert (
             str(w.message)
             == "Please do not set 'cache_size' in joblib.dump, this "
