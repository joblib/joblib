--- conflicted
+++ resolved
@@ -10,12 +10,6 @@
 import sys
 import time
 import mmap
-<<<<<<< HEAD
-import pickle
-import weakref
-=======
-import warnings
->>>>>>> 854458ee
 import threading
 from math import sqrt
 from time import sleep
@@ -24,16 +18,9 @@
 from contextlib import nullcontext
 from traceback import format_exception
 from multiprocessing import TimeoutError
-<<<<<<< HEAD
-
-import pytest
-
-=======
 import pickle
 import warnings
 import pytest
-
->>>>>>> 854458ee
 import joblib
 from joblib import parallel
 from joblib import dump, load
@@ -1187,13 +1174,8 @@
 
 
 def test_warning_about_timeout_not_supported_by_backend():
-<<<<<<< HEAD
-    with warns(None) as warninfo:
+    with warnings.catch_warnings(record=True) as warninfo:
         Parallel(n_jobs=1, timeout=1)(delayed(square)(i) for i in range(50))
-=======
-    with warnings.catch_warnings(record=True) as warninfo:
-        Parallel(timeout=1)(delayed(square)(i) for i in range(50))
->>>>>>> 854458ee
     assert len(warninfo) == 1
     w = warninfo[0]
     assert isinstance(w.message, UserWarning)
