--- conflicted
+++ resolved
@@ -1601,21 +1601,11 @@
         with raises(BaseException) as excinfo:
             _recursive_parallel()
     exc = excinfo.value
-<<<<<<< HEAD
-    if backend == "loky" and (isinstance(exc, TerminatedWorkerError) or
-                              isinstance(exc, PicklingError)):
-        # The recursion exception can itself cause an error when pickling it to
-        # be send back to the parent process. In this case the worker crashes
-        # but the original traceback is still printed on stderr. This could be
-        # improved but does not seem simple to do and this is is not critical
-        # for users (as long as there is no process or thread bomb happening).
-        pytest.xfail("Loky worker crash when serializing RecursionError")
-=======
     if backend == "loky":
         # Local import because loky may not be importable for lack of
         # multiprocessing
         from joblib.externals.loky.process_executor import TerminatedWorkerError # noqa
-        if isinstance(exc, TerminatedWorkerError):
+        if isinstance(exc, TerminatedWorkerError) or isinstance(exc, PicklingError):
             # The recursion exception can itself cause an error when
             # pickling it to be send back to the parent process. In this
             # case the worker crashes but the original traceback is still
@@ -1623,7 +1613,6 @@
             # simple to do and this is is not critical for users (as long
             # as there is no process or thread bomb happening).
             pytest.xfail("Loky worker crash when serializing RecursionError")
->>>>>>> a64b808d
     else:
         assert isinstance(exc, RecursionError)
 
