--- conflicted
+++ resolved
@@ -1985,16 +1985,9 @@
 
 @with_multiprocessing
 @parametrize('n_jobs', [2, -1])
-<<<<<<< HEAD
 @parametrize('var_name', NUM_THREADS_VAR_NAME)
-def test_threadpool_limitation_in_child_override(n_jobs, var_name):
-=======
-@parametrize('var_name', ["OPENBLAS_NUM_THREADS",
-                          "MKL_NUM_THREADS",
-                          "OMP_NUM_THREADS"])
 @parametrize("context", [parallel_config, parallel_backend])
 def test_threadpool_limitation_in_child_override(context, n_jobs, var_name):
->>>>>>> 467c9e11
     # Check that environment variables set by the user on the main process
     # always have the priority.
 
@@ -2018,7 +2011,6 @@
             os.environ[var_name] = original_var_value
 
 
-<<<<<<< HEAD
 @with_multiprocessing
 @parametrize('n_jobs', [2, -1])
 @parametrize('joblib_var_name', ["JOBLIB_INNER_NUM_THREADS",
@@ -2072,8 +2064,6 @@
         parallel_backend(backend, inner_max_num_threads=1)
 
 
-=======
->>>>>>> 467c9e11
 @with_multiprocessing
 @parametrize('n_jobs', [2, 4, -1])
 def test_loky_reuse_workers(n_jobs):
