--- conflicted
+++ resolved
@@ -49,20 +49,19 @@
     posix = None
 
 try:
-<<<<<<< HEAD
+    RecursionError
+except NameError:
+    RecursionError = RuntimeError
+
+try:
     reload         # Python 2
 except NameError:  # Python 3
     from importlib import reload
-=======
-    RecursionError
-except NameError:
-    RecursionError = RuntimeError
 
 try:
     from ._openmp_test_helper.parallel_sum import parallel_sum
 except ImportError:
     parallel_sum = None
->>>>>>> bb027ab7
 
 from joblib._parallel_backends import SequentialBackend
 from joblib._parallel_backends import ThreadingBackend
