"""
Test the parallel module.
"""

# Author: Gael Varoquaux <gael dot varoquaux at normalesup dot org>
# Copyright (c) 2010-2011 Gael Varoquaux
# License: BSD Style, 3 clauses.

import os
import re
import sys
import time
import mmap
import weakref
import warnings
import threading
from traceback import format_exception
from math import sqrt
from time import sleep
from pickle import PicklingError
from contextlib import nullcontext
from multiprocessing import TimeoutError
import pytest

import joblib
from joblib import parallel
from joblib import dump, load

from joblib._multiprocessing_helpers import mp

from joblib.test.common import np, with_numpy
from joblib.test.common import with_multiprocessing
from joblib.test.common import IS_GIL_DISABLED
from joblib.testing import parametrize, raises, check_subprocess_call, skipif, warns

if mp is not None:
    # Loky is not available if multiprocessing is not
    from joblib.externals.loky import get_reusable_executor

from queue import Queue

try:
    import posix
except ImportError:
    posix = None

try:
    from ._openmp_test_helper.parallel_sum import parallel_sum
except ImportError:
    parallel_sum = None

try:
    import distributed
except ImportError:
    distributed = None

from joblib._parallel_backends import SequentialBackend
from joblib._parallel_backends import ThreadingBackend
from joblib._parallel_backends import MultiprocessingBackend
from joblib._parallel_backends import ParallelBackendBase
from joblib._parallel_backends import LokyBackend

from joblib.parallel import Parallel, delayed
from joblib.parallel import parallel_config
from joblib.parallel import parallel_backend
from joblib.parallel import register_parallel_backend
from joblib.parallel import effective_n_jobs, cpu_count

from joblib.parallel import mp, BACKENDS


RETURN_GENERATOR_BACKENDS = BACKENDS.copy()
RETURN_GENERATOR_BACKENDS.pop("multiprocessing", None)

ALL_VALID_BACKENDS = [None] + sorted(BACKENDS.keys())
# Add instances of backend classes deriving from ParallelBackendBase
ALL_VALID_BACKENDS += [BACKENDS[backend_str]() for backend_str in BACKENDS]
if mp is None:
    PROCESS_BACKENDS = []
else:
    PROCESS_BACKENDS = ["multiprocessing", "loky"]
PARALLEL_BACKENDS = PROCESS_BACKENDS + ["threading"]

if hasattr(mp, "get_context"):
    # Custom multiprocessing context in Python 3.4+
    ALL_VALID_BACKENDS.append(mp.get_context("spawn"))


def get_default_backend_instance():
    # The default backend can be changed before running the tests through
    # JOBLIB_DEFAULT_PARALLEL_BACKEND environment variable so we need to use
    # parallel.DEFAULT_BACKEND here and not
    # from joblib.parallel import DEFAULT_BACKEND
    return BACKENDS[parallel.DEFAULT_BACKEND]


def get_workers(backend):
    return getattr(backend, "_pool", getattr(backend, "_workers", None))


def division(x, y):
    return x / y


def square(x):
    return x**2


class MyExceptionWithFinickyInit(Exception):
    """An exception class with non trivial __init__"""

    def __init__(self, a, b, c, d):
        pass


def exception_raiser(x, custom_exception=False):
    if x == 7:
        raise (
            MyExceptionWithFinickyInit("a", "b", "c", "d")
            if custom_exception
            else ValueError
        )
    return x


def interrupt_raiser(x):
    time.sleep(0.05)
    raise KeyboardInterrupt


def f(x, y=0, z=0):
    """A module-level function so that it can be spawn with
    multiprocessing.
    """
    return x**2 + y + z


def _active_backend_type():
    return type(parallel.get_active_backend()[0])


def parallel_func(inner_n_jobs, backend):
    return Parallel(n_jobs=inner_n_jobs, backend=backend)(
        delayed(square)(i) for i in range(3)
    )


###############################################################################
def test_cpu_count():
    assert cpu_count() > 0


def test_effective_n_jobs():
    assert effective_n_jobs() > 0


@parametrize("context", [parallel_config, parallel_backend])
@pytest.mark.parametrize(
    "backend_n_jobs, expected_n_jobs",
    [(3, 3), (-1, effective_n_jobs(n_jobs=-1)), (None, 1)],
    ids=["positive-int", "negative-int", "None"],
)
@with_multiprocessing
def test_effective_n_jobs_None(context, backend_n_jobs, expected_n_jobs):
    # check the number of effective jobs when `n_jobs=None`
    # non-regression test for https://github.com/joblib/joblib/issues/984
    with context("threading", n_jobs=backend_n_jobs):
        # when using a backend, the default of number jobs will be the one set
        # in the backend
        assert effective_n_jobs(n_jobs=None) == expected_n_jobs
    # without any backend, None will default to a single job
    assert effective_n_jobs(n_jobs=None) == 1


###############################################################################
# Test parallel


@parametrize("backend", ALL_VALID_BACKENDS)
@parametrize("n_jobs", [1, 2, -1, -2])
@parametrize("verbose", [2, 11, 100])
def test_simple_parallel(backend, n_jobs, verbose):
    assert [square(x) for x in range(5)] == Parallel(
        n_jobs=n_jobs, backend=backend, verbose=verbose
    )(delayed(square)(x) for x in range(5))


@parametrize("backend", ALL_VALID_BACKENDS)
@parametrize("n_jobs", [1, 2])
def test_parallel_pretty_print(backend, n_jobs):
    n_tasks = 100
    pattern = re.compile(r"(Done\s+\d+ out of \d+ \|)")

    class ParallelLog(Parallel):
        messages = []

        def _print(self, msg):
            self.messages.append(msg)

    executor = ParallelLog(n_jobs=n_jobs, backend=backend, verbose=10000)
    executor([delayed(f)(i) for i in range(n_tasks)])
    lens = set()
    for message in executor.messages:
        if s := pattern.search(message):
            a, b = s.span()
            lens.add(b - a)
    assert len(lens) == 1


@parametrize("backend", ALL_VALID_BACKENDS)
def test_main_thread_renamed_no_warning(backend, monkeypatch):
    # Check that no default backend relies on the name of the main thread:
    # https://github.com/joblib/joblib/issues/180#issuecomment-253266247
    # Some programs use a different name for the main thread. This is the case
    # for uWSGI apps for instance.
    monkeypatch.setattr(
        target=threading.current_thread(),
        name="name",
        value="some_new_name_for_the_main_thread",
    )

    with warnings.catch_warnings(record=True) as warninfo:
        results = Parallel(n_jobs=2, backend=backend)(
            delayed(square)(x) for x in range(3)
        )
        assert results == [0, 1, 4]

    # Due to the default parameters of LokyBackend, there is a chance that
    # warninfo catches Warnings from worker timeouts. We remove it if it exists
    # We also remove DeprecationWarnings which could lead to false negatives.
    warninfo = [
        w
        for w in warninfo
        if "worker timeout" not in str(w.message)
        and not isinstance(w.message, DeprecationWarning)
    ]

    # Under Python 3.13 if backend='multiprocessing', you will get a
    # warning saying that forking a multi-threaded process is not a good idea,
    # we ignore them in this test
    if backend in [None, "multiprocessing"] or isinstance(
        backend, MultiprocessingBackend
    ):
        message_part = "multi-threaded, use of fork() may lead to deadlocks"
        warninfo = [w for w in warninfo if message_part not in str(w.message)]

    # The multiprocessing backend will raise a warning when detecting that is
    # started from the non-main thread. Let's check that there is no false
    # positive because of the name change.
    assert len(warninfo) == 0


def _assert_warning_nested(backend, inner_n_jobs, expected):
    with warnings.catch_warnings(record=True) as warninfo:
        warnings.simplefilter("always")
        parallel_func(backend=backend, inner_n_jobs=inner_n_jobs)

    warninfo = [w.message for w in warninfo]
    if expected:
        if warninfo:
            warnings_are_correct = all(
                "backed parallel loops cannot" in each.args[0] for each in warninfo
            )
            # With free-threaded Python, when the outer backend is threading,
            # we might see more that one warning
            warnings_have_the_right_length = (
                len(warninfo) >= 1 if IS_GIL_DISABLED else len(warninfo) == 1
            )
            return warnings_are_correct and warnings_have_the_right_length

        return False
    else:
        assert not warninfo
        return True


@with_multiprocessing
@parametrize(
    "parent_backend,child_backend,expected",
    [
        ("loky", "multiprocessing", True),
        ("loky", "loky", False),
        ("multiprocessing", "multiprocessing", True),
        ("multiprocessing", "loky", True),
        ("threading", "multiprocessing", True),
        ("threading", "loky", True),
    ],
)
def test_nested_parallel_warnings(parent_backend, child_backend, expected):
    # no warnings if inner_n_jobs=1
    Parallel(n_jobs=2, backend=parent_backend)(
        delayed(_assert_warning_nested)(
            backend=child_backend, inner_n_jobs=1, expected=False
        )
        for _ in range(5)
    )

    #  warnings if inner_n_jobs != 1 and expected
    res = Parallel(n_jobs=2, backend=parent_backend)(
        delayed(_assert_warning_nested)(
            backend=child_backend, inner_n_jobs=2, expected=expected
        )
        for _ in range(5)
    )

    # warning handling is not thread safe. One thread might see multiple
    # warning or no warning at all.
    if parent_backend == "threading":
        assert any(res)
    else:
        assert all(res)


@with_multiprocessing
@parametrize("backend", ["loky", "multiprocessing", "threading"])
def test_background_thread_parallelism(backend):
    is_run_parallel = [False]

    def background_thread(is_run_parallel):
        with warnings.catch_warnings(record=True) as warninfo:
            Parallel(n_jobs=2)(delayed(sleep)(0.1) for _ in range(4))
        print(len(warninfo))
        is_run_parallel[0] = len(warninfo) == 0

    t = threading.Thread(target=background_thread, args=(is_run_parallel,))
    t.start()
    t.join()
    assert is_run_parallel[0]


def nested_loop(backend):
    Parallel(n_jobs=2, backend=backend)(delayed(square)(0.01) for _ in range(2))


@parametrize("child_backend", BACKENDS)
@parametrize("parent_backend", BACKENDS)
def test_nested_loop(parent_backend, child_backend):
    Parallel(n_jobs=2, backend=parent_backend)(
        delayed(nested_loop)(child_backend) for _ in range(2)
    )


def raise_exception(backend):
    raise ValueError


@with_multiprocessing
def test_nested_loop_with_exception_with_loky():
    with raises(ValueError):
        with Parallel(n_jobs=2, backend="loky") as parallel:
            parallel([delayed(nested_loop)("loky"), delayed(raise_exception)("loky")])


def test_mutate_input_with_threads():
    """Input is mutable when using the threading backend"""
    q = Queue(maxsize=5)
    Parallel(n_jobs=2, backend="threading")(delayed(q.put)(1) for _ in range(5))
    assert q.full()


@parametrize("n_jobs", [1, 2, 3])
def test_parallel_kwargs(n_jobs):
    """Check the keyword argument processing of pmap."""
    lst = range(10)
    assert [f(x, y=1) for x in lst] == Parallel(n_jobs=n_jobs)(
        delayed(f)(x, y=1) for x in lst
    )


@parametrize("backend", PARALLEL_BACKENDS)
def test_parallel_as_context_manager(backend):
    lst = range(10)
    expected = [f(x, y=1) for x in lst]

    with Parallel(n_jobs=4, backend=backend) as p:
        # Internally a pool instance has been eagerly created and is managed
        # via the context manager protocol
        managed_backend = p._backend

        # We make call with the managed parallel object several times inside
        # the managed block:
        assert expected == p(delayed(f)(x, y=1) for x in lst)
        assert expected == p(delayed(f)(x, y=1) for x in lst)

        # Those calls have all used the same pool instance:
        if mp is not None:
            assert get_workers(managed_backend) is get_workers(p._backend)

    # As soon as we exit the context manager block, the pool is terminated and
    # no longer referenced from the parallel object:
    if mp is not None:
        assert get_workers(p._backend) is None

    # It's still possible to use the parallel instance in non-managed mode:
    assert expected == p(delayed(f)(x, y=1) for x in lst)
    if mp is not None:
        assert get_workers(p._backend) is None


@with_multiprocessing
def test_parallel_pickling():
    """Check that pmap captures the errors when it is passed an object
    that cannot be pickled.
    """

    class UnpicklableObject(object):
        def __reduce__(self):
            raise RuntimeError("123")

    with raises(PicklingError, match=r"the task to send"):
        Parallel(n_jobs=2, backend="loky")(
            delayed(id)(UnpicklableObject()) for _ in range(10)
        )


@with_numpy
@with_multiprocessing
@parametrize("byteorder", ["<", ">", "="])
def test_parallel_byteorder_corruption(byteorder):
    def inspect_byteorder(x):
        return x, x.dtype.byteorder

    x = np.arange(6).reshape((2, 3)).view(f"{byteorder}i4")

    initial_np_byteorder = x.dtype.byteorder

    result = Parallel(n_jobs=2, backend="loky")(
        delayed(inspect_byteorder)(x) for _ in range(3)
    )

    for x_returned, byteorder_in_worker in result:
        assert byteorder_in_worker == initial_np_byteorder
        assert byteorder_in_worker == x_returned.dtype.byteorder
        np.testing.assert_array_equal(x, x_returned)


@parametrize("backend", PARALLEL_BACKENDS)
def test_parallel_timeout_success(backend):
    # Check that timeout isn't thrown when function is fast enough
    assert (
        len(
            Parallel(n_jobs=2, backend=backend, timeout=30)(
                delayed(sleep)(0.001) for x in range(10)
            )
        )
        == 10
    )


@with_multiprocessing
@parametrize("backend", PARALLEL_BACKENDS)
def test_parallel_timeout_fail(backend):
    # Check that timeout properly fails when function is too slow
    with raises(TimeoutError):
        Parallel(n_jobs=2, backend=backend, timeout=0.01)(
            delayed(sleep)(10) for x in range(10)
        )


@with_multiprocessing
@parametrize("backend", set(RETURN_GENERATOR_BACKENDS) - {"sequential"})
@parametrize("return_as", ["generator", "generator_unordered"])
def test_parallel_timeout_fail_with_generator(backend, return_as):
    # Check that timeout properly fails when function is too slow with
    # return_as=generator
    with raises(TimeoutError):
        list(
            Parallel(n_jobs=2, backend=backend, return_as=return_as, timeout=0.1)(
                delayed(sleep)(10) for x in range(10)
            )
        )

    # Fast tasks and high timeout should not raise
    list(
        Parallel(n_jobs=2, backend=backend, return_as=return_as, timeout=10)(
            delayed(sleep)(0.01) for x in range(10)
        )
    )


@with_multiprocessing
@parametrize("backend", PROCESS_BACKENDS)
def test_error_capture(backend):
    # Check that error are captured, and that correct exceptions
    # are raised.
    if mp is not None:
        with raises(ZeroDivisionError):
            Parallel(n_jobs=2, backend=backend)(
                [delayed(division)(x, y) for x, y in zip((0, 1), (1, 0))]
            )

        with raises(KeyboardInterrupt):
            Parallel(n_jobs=2, backend=backend)(
                [delayed(interrupt_raiser)(x) for x in (1, 0)]
            )

        # Try again with the context manager API
        with Parallel(n_jobs=2, backend=backend) as parallel:
            assert get_workers(parallel._backend) is not None
            original_workers = get_workers(parallel._backend)

            with raises(ZeroDivisionError):
                parallel([delayed(division)(x, y) for x, y in zip((0, 1), (1, 0))])

            # The managed pool should still be available and be in a working
            # state despite the previously raised (and caught) exception
            assert get_workers(parallel._backend) is not None

            # The pool should have been interrupted and restarted:
            assert get_workers(parallel._backend) is not original_workers

            assert [f(x, y=1) for x in range(10)] == parallel(
                delayed(f)(x, y=1) for x in range(10)
            )

            original_workers = get_workers(parallel._backend)
            with raises(KeyboardInterrupt):
                parallel([delayed(interrupt_raiser)(x) for x in (1, 0)])

            # The pool should still be available despite the exception
            assert get_workers(parallel._backend) is not None

            # The pool should have been interrupted and restarted:
            assert get_workers(parallel._backend) is not original_workers

            assert [f(x, y=1) for x in range(10)] == parallel(
                delayed(f)(x, y=1) for x in range(10)
            ), (
                parallel._iterating,
                parallel.n_completed_tasks,
                parallel.n_dispatched_tasks,
                parallel._aborting,
            )

        # Check that the inner pool has been terminated when exiting the
        # context manager
        assert get_workers(parallel._backend) is None
    else:
        with raises(KeyboardInterrupt):
            Parallel(n_jobs=2)([delayed(interrupt_raiser)(x) for x in (1, 0)])

    # wrapped exceptions should inherit from the class of the original
    # exception to make it easy to catch them
    with raises(ZeroDivisionError):
        Parallel(n_jobs=2)([delayed(division)(x, y) for x, y in zip((0, 1), (1, 0))])

    with raises(MyExceptionWithFinickyInit):
        Parallel(n_jobs=2, verbose=0)(
            (delayed(exception_raiser)(i, custom_exception=True) for i in range(30))
        )


@with_multiprocessing
@parametrize("backend", BACKENDS)
def test_error_in_task_iterator(backend):
    def my_generator(raise_at=0):
        for i in range(20):
            if i == raise_at:
                raise ValueError("Iterator Raising Error")
            yield i

    with Parallel(n_jobs=2, backend=backend) as p:
        # The error is raised in the pre-dispatch phase
        with raises(ValueError, match="Iterator Raising Error"):
            p(delayed(square)(i) for i in my_generator(raise_at=0))

        # The error is raised when dispatching a new task after the
        # pre-dispatch (likely to happen in a different thread)
        with raises(ValueError, match="Iterator Raising Error"):
            p(delayed(square)(i) for i in my_generator(raise_at=5))

        # Same, but raises long after the pre-dispatch phase
        with raises(ValueError, match="Iterator Raising Error"):
            p(delayed(square)(i) for i in my_generator(raise_at=19))


def consumer(queue, item):
    queue.append("Consumed %s" % item)


@parametrize("backend", BACKENDS)
@parametrize(
    "batch_size, expected_queue",
    [
        (
            1,
            [
                "Produced 0",
                "Consumed 0",
                "Produced 1",
                "Consumed 1",
                "Produced 2",
                "Consumed 2",
                "Produced 3",
                "Consumed 3",
                "Produced 4",
                "Consumed 4",
                "Produced 5",
                "Consumed 5",
            ],
        ),
        (
            4,
            [  # First Batch
                "Produced 0",
                "Produced 1",
                "Produced 2",
                "Produced 3",
                "Consumed 0",
                "Consumed 1",
                "Consumed 2",
                "Consumed 3",
                # Second batch
                "Produced 4",
                "Produced 5",
                "Consumed 4",
                "Consumed 5",
            ],
        ),
    ],
)
def test_dispatch_one_job(backend, batch_size, expected_queue):
    """Test that with only one job, Parallel does act as a iterator."""
    queue = list()

    def producer():
        for i in range(6):
            queue.append("Produced %i" % i)
            yield i

    Parallel(n_jobs=1, batch_size=batch_size, backend=backend)(
        delayed(consumer)(queue, x) for x in producer()
    )
    assert queue == expected_queue
    assert len(queue) == 12


@with_multiprocessing
@parametrize("backend", PARALLEL_BACKENDS)
def test_dispatch_multiprocessing(backend):
    """Check that using pre_dispatch Parallel does indeed dispatch items
    lazily.
    """
    manager = mp.Manager()
    queue = manager.list()

    def producer():
        for i in range(6):
            queue.append("Produced %i" % i)
            yield i

    Parallel(n_jobs=2, batch_size=1, pre_dispatch=3, backend=backend)(
        delayed(consumer)(queue, "any") for _ in producer()
    )

    queue_contents = list(queue)
    assert queue_contents[0] == "Produced 0"

    # Only 3 tasks are pre-dispatched out of 6. The 4th task is dispatched only
    # after any of the first 3 jobs have completed.
    first_consumption_index = queue_contents[:4].index("Consumed any")
    assert first_consumption_index > -1

    produced_3_index = queue_contents.index("Produced 3")  # 4th task produced
    assert produced_3_index > first_consumption_index

    assert len(queue) == 12


def test_batching_auto_threading():
    # batching='auto' with the threading backend leaves the effective batch
    # size to 1 (no batching) as it has been found to never be beneficial with
    # this low-overhead backend.

    with Parallel(n_jobs=2, batch_size="auto", backend="threading") as p:
        p(delayed(id)(i) for i in range(5000))  # many very fast tasks
        assert p._backend.compute_batch_size() == 1


@with_multiprocessing
@parametrize("backend", PROCESS_BACKENDS)
def test_batching_auto_subprocesses(backend):
    with Parallel(n_jobs=2, batch_size="auto", backend=backend) as p:
        p(delayed(id)(i) for i in range(5000))  # many very fast tasks

        # It should be strictly larger than 1 but as we don't want heisen
        # failures on clogged CI worker environment be safe and only check that
        # it's a strictly positive number.
        assert p._backend.compute_batch_size() > 0


def test_exception_dispatch():
    """Make sure that exception raised during dispatch are indeed captured"""
    with raises(ValueError):
        Parallel(n_jobs=2, pre_dispatch=16, verbose=0)(
            delayed(exception_raiser)(i) for i in range(30)
        )


def nested_function_inner(i):
    Parallel(n_jobs=2)(delayed(exception_raiser)(j) for j in range(30))


def nested_function_outer(i):
    Parallel(n_jobs=2)(delayed(nested_function_inner)(j) for j in range(30))


@with_multiprocessing
@parametrize("backend", PARALLEL_BACKENDS)
@pytest.mark.xfail(reason="https://github.com/joblib/loky/pull/255")
def test_nested_exception_dispatch(backend):
    """Ensure errors for nested joblib cases gets propagated

    We rely on the Python 3 built-in __cause__ system that already
    report this kind of information to the user.
    """
    with raises(ValueError) as excinfo:
        Parallel(n_jobs=2, backend=backend)(
            delayed(nested_function_outer)(i) for i in range(30)
        )

    # Check that important information such as function names are visible
    # in the final error message reported to the user
    report_lines = format_exception(excinfo.type, excinfo.value, excinfo.tb)
    report = "".join(report_lines)
    assert "nested_function_outer" in report
    assert "nested_function_inner" in report
    assert "exception_raiser" in report

    assert type(excinfo.value) is ValueError


class FakeParallelBackend(SequentialBackend):
    """Pretends to run concurrently while running sequentially."""

    def configure(self, n_jobs=1, parallel=None, **backend_args):
        self.n_jobs = self.effective_n_jobs(n_jobs)
        self.parallel = parallel
        return n_jobs

    def effective_n_jobs(self, n_jobs=1):
        if n_jobs < 0:
            n_jobs = max(mp.cpu_count() + 1 + n_jobs, 1)
        return n_jobs


def test_invalid_backend():
    with raises(ValueError, match="Invalid backend:"):
        Parallel(backend="unit-testing")

    with raises(ValueError, match="Invalid backend:"):
        with parallel_config(backend="unit-testing"):
            pass

    with raises(ValueError, match="Invalid backend:"):
        with parallel_config(backend="unit-testing"):
            pass


@parametrize("backend", ALL_VALID_BACKENDS)
def test_invalid_njobs(backend):
    with raises(ValueError) as excinfo:
        Parallel(n_jobs=0, backend=backend)._initialize_backend()
    assert "n_jobs == 0 in Parallel has no meaning" in str(excinfo.value)

    with raises(ValueError) as excinfo:
        Parallel(n_jobs=0.5, backend=backend)._initialize_backend()
    assert "n_jobs == 0 in Parallel has no meaning" in str(excinfo.value)

    with raises(ValueError) as excinfo:
        Parallel(n_jobs="2.3", backend=backend)._initialize_backend()
    assert "n_jobs could not be converted to int" in str(excinfo.value)

    with raises(ValueError) as excinfo:
        Parallel(n_jobs="invalid_str", backend=backend)._initialize_backend()
    assert "n_jobs could not be converted to int" in str(excinfo.value)


@with_multiprocessing
@parametrize("backend", PARALLEL_BACKENDS)
@parametrize("n_jobs", ["2", 2.3, 2])
def test_njobs_converted_to_int(backend, n_jobs):
    p = Parallel(n_jobs=n_jobs, backend=backend)
    assert p._effective_n_jobs() == 2

    res = p(delayed(square)(i) for i in range(10))
    assert all(r == square(i) for i, r in enumerate(res))


def test_register_parallel_backend():
    try:
        register_parallel_backend("test_backend", FakeParallelBackend)
        assert "test_backend" in BACKENDS
        assert BACKENDS["test_backend"] == FakeParallelBackend
    finally:
        del BACKENDS["test_backend"]


def test_overwrite_default_backend():
    default_backend_orig = parallel.DEFAULT_BACKEND
    assert _active_backend_type() == get_default_backend_instance()
    try:
        register_parallel_backend("threading", BACKENDS["threading"], make_default=True)
        assert _active_backend_type() == ThreadingBackend
    finally:
        # Restore the global default manually
        parallel.DEFAULT_BACKEND = default_backend_orig
    assert _active_backend_type() == get_default_backend_instance()


@skipif(mp is not None, reason="Only without multiprocessing")
def test_backend_no_multiprocessing():
    with warns(UserWarning, match="joblib backend '.*' is not available on.*"):
        Parallel(backend="loky")(delayed(square)(i) for i in range(3))

    # The below should now work without problems
    with parallel_config(backend="loky"):
        Parallel()(delayed(square)(i) for i in range(3))


def check_backend_context_manager(context, backend_name):
    with context(backend_name, n_jobs=3):
        active_backend, active_n_jobs = parallel.get_active_backend()
        assert active_n_jobs == 3
        assert effective_n_jobs(3) == 3
        p = Parallel()
        assert p.n_jobs == 3
        if backend_name == "multiprocessing":
            assert type(active_backend) is MultiprocessingBackend
            assert type(p._backend) is MultiprocessingBackend
        elif backend_name == "loky":
            assert type(active_backend) is LokyBackend
            assert type(p._backend) is LokyBackend
        elif backend_name == "threading":
            assert type(active_backend) is ThreadingBackend
            assert type(p._backend) is ThreadingBackend
        elif backend_name.startswith("test_"):
            assert type(active_backend) is FakeParallelBackend
            assert type(p._backend) is FakeParallelBackend


all_backends_for_context_manager = PARALLEL_BACKENDS[:]
all_backends_for_context_manager.extend(["test_backend_%d" % i for i in range(3)])


@with_multiprocessing
@parametrize("backend", all_backends_for_context_manager)
@parametrize("context", [parallel_backend, parallel_config])
def test_backend_context_manager(monkeypatch, backend, context):
    if backend not in BACKENDS:
        monkeypatch.setitem(BACKENDS, backend, FakeParallelBackend)

    assert _active_backend_type() == get_default_backend_instance()
    # check that this possible to switch parallel backends sequentially
    check_backend_context_manager(context, backend)

    # The default backend is restored
    assert _active_backend_type() == get_default_backend_instance()

    # Check that context manager switching is thread safe:
    Parallel(n_jobs=2, backend="threading")(
        delayed(check_backend_context_manager)(context, b)
        for b in all_backends_for_context_manager
        if not b
    )

    # The default backend is again restored
    assert _active_backend_type() == get_default_backend_instance()


class ParameterizedParallelBackend(SequentialBackend):
    """Pretends to run conncurrently while running sequentially."""

    def __init__(self, param=None):
        if param is None:
            raise ValueError("param should not be None")
        self.param = param


@parametrize("context", [parallel_config, parallel_backend])
def test_parameterized_backend_context_manager(monkeypatch, context):
    monkeypatch.setitem(BACKENDS, "param_backend", ParameterizedParallelBackend)
    assert _active_backend_type() == get_default_backend_instance()

    with context("param_backend", param=42, n_jobs=3):
        active_backend, active_n_jobs = parallel.get_active_backend()
        assert type(active_backend) is ParameterizedParallelBackend
        assert active_backend.param == 42
        assert active_n_jobs == 3
        p = Parallel()
        assert p.n_jobs == 3
        assert p._backend is active_backend
        results = p(delayed(sqrt)(i) for i in range(5))
    assert results == [sqrt(i) for i in range(5)]

    # The default backend is again restored
    assert _active_backend_type() == get_default_backend_instance()


@parametrize("context", [parallel_config, parallel_backend])
def test_directly_parameterized_backend_context_manager(context):
    assert _active_backend_type() == get_default_backend_instance()

    # Check that it's possible to pass a backend instance directly,
    # without registration
    with context(ParameterizedParallelBackend(param=43), n_jobs=5):
        active_backend, active_n_jobs = parallel.get_active_backend()
        assert type(active_backend) is ParameterizedParallelBackend
        assert active_backend.param == 43
        assert active_n_jobs == 5
        p = Parallel()
        assert p.n_jobs == 5
        assert p._backend is active_backend
        results = p(delayed(sqrt)(i) for i in range(5))
    assert results == [sqrt(i) for i in range(5)]

    # The default backend is again restored
    assert _active_backend_type() == get_default_backend_instance()


def sleep_and_return_pid():
    sleep(0.1)
    return os.getpid()


def get_nested_pids():
    assert _active_backend_type() == ThreadingBackend
    # Assert that the nested backend does not change the default number of
    # jobs used in Parallel
    assert Parallel()._effective_n_jobs() == 1

    # Assert that the tasks are running only on one process
    return Parallel(n_jobs=2)(delayed(sleep_and_return_pid)() for _ in range(2))


class MyBackend(joblib._parallel_backends.LokyBackend):
    """Backend to test backward compatibility with older backends"""

    def get_nested_backend(
        self,
    ):
        # Older backends only return a backend, without n_jobs indications.
        return super(MyBackend, self).get_nested_backend()[0]


register_parallel_backend("back_compat_backend", MyBackend)


@with_multiprocessing
@parametrize("backend", ["threading", "loky", "multiprocessing", "back_compat_backend"])
@parametrize("context", [parallel_config, parallel_backend])
def test_nested_backend_context_manager(context, backend):
    # Check that by default, nested parallel calls will always use the
    # ThreadingBackend

    with context(backend):
        pid_groups = Parallel(n_jobs=2)(delayed(get_nested_pids)() for _ in range(10))
        for pid_group in pid_groups:
            assert len(set(pid_group)) == 1


@with_multiprocessing
@parametrize("n_jobs", [2, -1, None])
@parametrize("backend", PARALLEL_BACKENDS)
@parametrize("context", [parallel_config, parallel_backend])
def test_nested_backend_in_sequential(backend, n_jobs, context):
    # Check that by default, nested parallel calls will always use the
    # ThreadingBackend

    def check_nested_backend(expected_backend_type, expected_n_job):
        # Assert that the sequential backend at top level, does not change the
        # backend for nested calls.
        assert _active_backend_type() == BACKENDS[expected_backend_type]

        # Assert that the nested backend in SequentialBackend does not change
        # the default number of jobs used in Parallel
        expected_n_job = effective_n_jobs(expected_n_job)
        assert Parallel()._effective_n_jobs() == expected_n_job

    Parallel(n_jobs=1)(
        delayed(check_nested_backend)(parallel.DEFAULT_BACKEND, 1) for _ in range(10)
    )

    with context(backend, n_jobs=n_jobs):
        Parallel(n_jobs=1)(
            delayed(check_nested_backend)(backend, n_jobs) for _ in range(10)
        )


def check_nesting_level(context, inner_backend, expected_level):
    with context(inner_backend) as ctx:
        if context is parallel_config:
            backend = ctx["backend"]
        if context is parallel_backend:
            backend = ctx[0]
        assert backend.nesting_level == expected_level


@with_multiprocessing
@parametrize("outer_backend", PARALLEL_BACKENDS)
@parametrize("inner_backend", PARALLEL_BACKENDS)
@parametrize("context", [parallel_config, parallel_backend])
def test_backend_nesting_level(context, outer_backend, inner_backend):
    # Check that the nesting level for the backend is correctly set
    check_nesting_level(context, outer_backend, 0)

    Parallel(n_jobs=2, backend=outer_backend)(
        delayed(check_nesting_level)(context, inner_backend, 1) for _ in range(10)
    )

    with context(inner_backend, n_jobs=2):
        Parallel()(
            delayed(check_nesting_level)(context, inner_backend, 1) for _ in range(10)
        )


@with_multiprocessing
@parametrize("context", [parallel_config, parallel_backend])
@parametrize("with_retrieve_callback", [True, False])
def test_retrieval_context(context, with_retrieve_callback):
    import contextlib

    class MyBackend(ThreadingBackend):
        i = 0
        supports_retrieve_callback = with_retrieve_callback

        @contextlib.contextmanager
        def retrieval_context(self):
            self.i += 1
            yield

    register_parallel_backend("retrieval", MyBackend)

    def nested_call(n):
        return Parallel(n_jobs=2)(delayed(id)(i) for i in range(n))

    with context("retrieval") as ctx:
        Parallel(n_jobs=2)(delayed(nested_call)(i) for i in range(5))
        if context is parallel_config:
            assert ctx["backend"].i == 1
        if context is parallel_backend:
            assert ctx[0].i == 1


###############################################################################
# Test helpers


@parametrize("batch_size", [0, -1, 1.42])
def test_invalid_batch_size(batch_size):
    with raises(ValueError):
        Parallel(batch_size=batch_size)


@parametrize(
    "n_tasks, n_jobs, pre_dispatch, batch_size",
    [
        (2, 2, "all", "auto"),
        (2, 2, "n_jobs", "auto"),
        (10, 2, "n_jobs", "auto"),
        (517, 2, "n_jobs", "auto"),
        (10, 2, "n_jobs", "auto"),
        (10, 4, "n_jobs", "auto"),
        (200, 12, "n_jobs", "auto"),
        (25, 12, "2 * n_jobs", 1),
        (250, 12, "all", 1),
        (250, 12, "2 * n_jobs", 7),
        (200, 12, "2 * n_jobs", "auto"),
    ],
)
def test_dispatch_race_condition(n_tasks, n_jobs, pre_dispatch, batch_size):
    # Check that using (async-)dispatch does not yield a race condition on the
    # iterable generator that is not thread-safe natively.
    # This is a non-regression test for the "Pool seems closed" class of error
    params = {"n_jobs": n_jobs, "pre_dispatch": pre_dispatch, "batch_size": batch_size}
    expected = [square(i) for i in range(n_tasks)]
    results = Parallel(**params)(delayed(square)(i) for i in range(n_tasks))
    assert results == expected


@with_multiprocessing
def test_default_mp_context():
    mp_start_method = mp.get_start_method()
    p = Parallel(n_jobs=2, backend="multiprocessing")
    context = p._backend_args.get("context")
    start_method = context.get_start_method()
    assert start_method == mp_start_method


@with_numpy
@with_multiprocessing
@parametrize("backend", PROCESS_BACKENDS)
def test_no_blas_crash_or_freeze_with_subprocesses(backend):
<<<<<<< HEAD
    if backend == 'multiprocessing':
=======
    if backend == "multiprocessing":
        if IS_PYPY:
            pytest.skip(reason="np.dot is not picklable on PyPy")
>>>>>>> 6066109b
        # Use the spawn backend that is both robust and available on all
        # platforms
        backend = mp.get_context("spawn")

    # Check that on recent Python version, the 'spawn' start method can make
    # it possible to use multiprocessing in conjunction of any BLAS
    # implementation that happens to be used by numpy with causing a freeze or
    # a crash
    rng = np.random.RandomState(42)

    # call BLAS DGEMM to force the initialization of the internal thread-pool
    # in the main process
    a = rng.randn(1000, 1000)
    np.dot(a, a.T)

    # check that the internal BLAS thread-pool is not in an inconsistent state
    # in the worker processes managed by multiprocessing
    Parallel(n_jobs=2, backend=backend)(delayed(np.dot)(a, a.T) for i in range(2))


UNPICKLABLE_CALLABLE_SCRIPT_TEMPLATE_NO_MAIN = """\
from joblib import Parallel, delayed

def square(x):
    return x ** 2

backend = "{}"
if backend == "spawn":
    from multiprocessing import get_context
    backend = get_context(backend)

print(Parallel(n_jobs=2, backend=backend)(
      delayed(square)(i) for i in range(5)))
"""


@with_multiprocessing
@parametrize("backend", PROCESS_BACKENDS)
def test_parallel_with_interactively_defined_functions(backend):
    # When using the "-c" flag, interactive functions defined in __main__
    # should work with any backend.
    if backend == "multiprocessing" and mp.get_start_method() != "fork":
        pytest.skip(
            "Require fork start method to use interactively defined "
            "functions with multiprocessing."
        )
    code = UNPICKLABLE_CALLABLE_SCRIPT_TEMPLATE_NO_MAIN.format(backend)
    check_subprocess_call(
        [sys.executable, "-c", code], timeout=10, stdout_regex=r"\[0, 1, 4, 9, 16\]"
    )


UNPICKLABLE_CALLABLE_SCRIPT_TEMPLATE_MAIN = """\
import sys
# Make sure that joblib is importable in the subprocess launching this
# script. This is needed in case we run the tests from the joblib root
# folder without having installed joblib
sys.path.insert(0, {joblib_root_folder!r})

from joblib import Parallel, delayed

def run(f, x):
    return f(x)

{define_func}

if __name__ == "__main__":
    backend = "{backend}"
    if backend == "spawn":
        from multiprocessing import get_context
        backend = get_context(backend)

    callable_position = "{callable_position}"
    if callable_position == "delayed":
        print(Parallel(n_jobs=2, backend=backend)(
                delayed(square)(i) for i in range(5)))
    elif callable_position == "args":
        print(Parallel(n_jobs=2, backend=backend)(
                delayed(run)(square, i) for i in range(5)))
    else:
        print(Parallel(n_jobs=2, backend=backend)(
                delayed(run)(f=square, x=i) for i in range(5)))
"""

SQUARE_MAIN = """\
def square(x):
    return x ** 2
"""
SQUARE_LOCAL = """\
def gen_square():
    def square(x):
        return x ** 2
    return square
square = gen_square()
"""
SQUARE_LAMBDA = """\
square = lambda x: x ** 2
"""


@with_multiprocessing
@parametrize("backend", PROCESS_BACKENDS + ([] if mp is None else ["spawn"]))
@parametrize("define_func", [SQUARE_MAIN, SQUARE_LOCAL, SQUARE_LAMBDA])
@parametrize("callable_position", ["delayed", "args", "kwargs"])
def test_parallel_with_unpicklable_functions_in_args(
    backend, define_func, callable_position, tmpdir
):
    if backend in ["multiprocessing", "spawn"] and (
        define_func != SQUARE_MAIN or sys.platform == "win32"
    ):
        pytest.skip("Not picklable with pickle")
    code = UNPICKLABLE_CALLABLE_SCRIPT_TEMPLATE_MAIN.format(
        define_func=define_func,
        backend=backend,
        callable_position=callable_position,
        joblib_root_folder=os.path.dirname(os.path.dirname(joblib.__file__)),
    )
    code_file = tmpdir.join("unpicklable_func_script.py")
    code_file.write(code)
    check_subprocess_call(
        [sys.executable, code_file.strpath],
        timeout=10,
        stdout_regex=r"\[0, 1, 4, 9, 16\]",
    )


INTERACTIVE_DEFINED_FUNCTION_AND_CLASS_SCRIPT_CONTENT = """\
import sys
import faulthandler
# Make sure that joblib is importable in the subprocess launching this
# script. This is needed in case we run the tests from the joblib root
# folder without having installed joblib
sys.path.insert(0, {joblib_root_folder!r})

from joblib import Parallel, delayed
from functools import partial

class MyClass:
    '''Class defined in the __main__ namespace'''
    def __init__(self, value):
        self.value = value


def square(x, ignored=None, ignored2=None):
    '''Function defined in the __main__ namespace'''
    return x.value ** 2


square2 = partial(square, ignored2='something')

# Here, we do not need the `if __name__ == "__main__":` safeguard when
# using the default `loky` backend (even on Windows).

# To make debugging easier
faulthandler.dump_traceback_later(30, exit=True)

# The following baroque function call is meant to check that joblib
# introspection rightfully uses cloudpickle instead of the (faster) pickle
# module of the standard library when necessary. In particular cloudpickle is
# necessary for functions and instances of classes interactively defined in the
# __main__ module.

print(Parallel(backend="loky", n_jobs=2)(
    delayed(square2)(MyClass(i), ignored=[dict(a=MyClass(1))])
    for i in range(5)
))
""".format(joblib_root_folder=os.path.dirname(os.path.dirname(joblib.__file__)))


@with_multiprocessing
def test_parallel_with_interactively_defined_functions_loky(tmpdir):
    # loky accepts interactive functions defined in __main__ and does not
    # require if __name__ == '__main__' even when the __main__ module is
    # defined by the result of the execution of a filesystem script.
    script = tmpdir.join("joblib_interactively_defined_function.py")
    script.write(INTERACTIVE_DEFINED_FUNCTION_AND_CLASS_SCRIPT_CONTENT)
    check_subprocess_call(
        [sys.executable, script.strpath],
        stdout_regex=r"\[0, 1, 4, 9, 16\]",
        timeout=None,  # rely on faulthandler to kill the process
    )


INTERACTIVELY_DEFINED_SUBCLASS_WITH_METHOD_SCRIPT_CONTENT = """\
import sys
# Make sure that joblib is importable in the subprocess launching this
# script. This is needed in case we run the tests from the joblib root
# folder without having installed joblib
sys.path.insert(0, {joblib_root_folder!r})

from joblib import Parallel, delayed, hash
import multiprocessing as mp
mp.util.log_to_stderr(5)

class MyList(list):
    '''MyList is interactively defined by MyList.append is a built-in'''
    def __hash__(self):
        # XXX: workaround limitation in cloudpickle
        return hash(self).__hash__()

l = MyList()

print(Parallel(backend="loky", n_jobs=2)(
    delayed(l.append)(i) for i in range(3)
))
""".format(joblib_root_folder=os.path.dirname(os.path.dirname(joblib.__file__)))


@with_multiprocessing
def test_parallel_with_interactively_defined_bound_method_loky(tmpdir):
    script = tmpdir.join("joblib_interactive_bound_method_script.py")
    script.write(INTERACTIVELY_DEFINED_SUBCLASS_WITH_METHOD_SCRIPT_CONTENT)
    check_subprocess_call(
        [sys.executable, script.strpath],
        stdout_regex=r"\[None, None, None\]",
        stderr_regex=r"LokyProcess",
        timeout=15,
    )


def test_parallel_with_exhausted_iterator():
    exhausted_iterator = iter([])
    assert Parallel(n_jobs=2)(exhausted_iterator) == []


def _cleanup_worker():
    """Helper function to force gc in each worker."""
<<<<<<< HEAD
    time.sleep(.1)
=======
    force_gc_pypy()
    time.sleep(0.1)
>>>>>>> 6066109b


def check_memmap(a):
    if not isinstance(a, np.memmap):
        raise TypeError("Expected np.memmap instance, got %r", type(a))
    return a.copy()  # return a regular array instead of a memmap


@with_numpy
@with_multiprocessing
@parametrize("backend", PROCESS_BACKENDS)
def test_auto_memmap_on_arrays_from_generator(backend):
    # Non-regression test for a problem with a bad interaction between the
    # GC collecting arrays recently created during iteration inside the
    # parallel dispatch loop and the auto-memmap feature of Parallel.
    # See: https://github.com/joblib/joblib/pull/294
    def generate_arrays(n):
        for i in range(n):
            yield np.ones(10, dtype=np.float32) * i

    # Use max_nbytes=1 to force the use of memory-mapping even for small
    # arrays
    results = Parallel(n_jobs=2, max_nbytes=1, backend=backend)(
        delayed(check_memmap)(a) for a in generate_arrays(100)
    )
    for result, expected in zip(results, generate_arrays(len(results))):
        np.testing.assert_array_equal(expected, result)

    # Second call to force loky to adapt the executor by growing the number
    # of worker processes. This is a non-regression test for:
    # https://github.com/joblib/joblib/issues/629.
    results = Parallel(n_jobs=4, max_nbytes=1, backend=backend)(
        delayed(check_memmap)(a) for a in generate_arrays(100)
    )
    for result, expected in zip(results, generate_arrays(len(results))):
        np.testing.assert_array_equal(expected, result)


def identity(arg):
    return arg


@with_numpy
@with_multiprocessing
def test_memmap_with_big_offset(tmpdir):
    fname = tmpdir.join("test.mmap").strpath
    size = mmap.ALLOCATIONGRANULARITY
    obj = [np.zeros(size, dtype="uint8"), np.ones(size, dtype="uint8")]
    dump(obj, fname)
    memmap = load(fname, mmap_mode="r")
    (result,) = Parallel(n_jobs=2)(delayed(identity)(memmap) for _ in [0])
    assert isinstance(memmap[1], np.memmap)
    assert memmap[1].offset > size
    np.testing.assert_array_equal(obj, result)


def test_warning_about_timeout_not_supported_by_backend():
    with warnings.catch_warnings(record=True) as warninfo:
        Parallel(n_jobs=1, timeout=1)(delayed(square)(i) for i in range(50))
    assert len(warninfo) == 1
    w = warninfo[0]
    assert isinstance(w.message, UserWarning)
    assert str(w.message) == (
        "The backend class 'SequentialBackend' does not support timeout. "
        "You have set 'timeout=1' in Parallel but the 'timeout' parameter "
        "will not be used."
    )


def set_list_value(input_list, index, value):
    input_list[index] = value
    return value


@pytest.mark.parametrize("n_jobs", [1, 2, 4])
def test_parallel_return_order_with_return_as_generator_parameter(n_jobs):
    # This test inserts values in a list in some expected order
    # in sequential computing, and then checks that this order has been
    # respected by Parallel output generator.
    input_list = [0] * 5
    result = Parallel(n_jobs=n_jobs, return_as="generator", backend="threading")(
        delayed(set_list_value)(input_list, i, i) for i in range(5)
    )

    # Ensure that all the tasks are completed before checking the result
    result = list(result)

    assert all(v == r for v, r in zip(input_list, result))


def _sqrt_with_delay(e, delay):
    if delay:
        sleep(30)
    return sqrt(e)


# Use a private function so it can also be called for the dask backend in
# test_dask.py without triggering the test twice.
# We isolate the test with the dask backend to simplify optional deps
# management and leaking environment variables.
def _test_parallel_unordered_generator_returns_fastest_first(backend, n_jobs):
    # This test submits 10 tasks, but the second task is super slow. This test
    # checks that the 9 other tasks return before the slow task is done, when
    # `return_as` parameter is set to `'generator_unordered'`
    result = Parallel(n_jobs=n_jobs, return_as="generator_unordered", backend=backend)(
        delayed(_sqrt_with_delay)(i**2, (i == 1)) for i in range(10)
    )

    quickly_returned = sorted(next(result) for _ in range(9))

    expected_quickly_returned = [0] + list(range(2, 10))

    assert all(v == r for v, r in zip(expected_quickly_returned, quickly_returned))

    del result


@pytest.mark.parametrize("n_jobs", [2, 4])
# NB: for this test to work, the backend must be allowed to process tasks
# concurrently, so at least two jobs with a non-sequential backend are
# mandatory.
@with_multiprocessing
@parametrize("backend", set(RETURN_GENERATOR_BACKENDS) - {"sequential"})
def test_parallel_unordered_generator_returns_fastest_first(backend, n_jobs):
    _test_parallel_unordered_generator_returns_fastest_first(backend, n_jobs)


@parametrize("backend", ALL_VALID_BACKENDS)
@parametrize("n_jobs", [1, 2, -2, -1])
def test_abort_backend(n_jobs, backend):
    delays = ["a"] + [10] * 100
    with raises(TypeError):
        t_start = time.time()
        Parallel(n_jobs=n_jobs, backend=backend)(delayed(time.sleep)(i) for i in delays)
    dt = time.time() - t_start
    assert dt < 20


def get_large_object(arg):
    result = np.ones(int(5 * 1e5), dtype=bool)
    result[0] = False
    return result


# Use a private function so it can also be called for the dask backend in
# test_dask.py without triggering the test twice.
# We isolate the test with the dask backend to simplify optional deps
# management and leaking environment variables.
def _test_deadlock_with_generator(backend, return_as, n_jobs):
    # Non-regression test for a race condition in the backends when the pickler
    # is delayed by a large object.
    with Parallel(n_jobs=n_jobs, backend=backend, return_as=return_as) as parallel:
        result = parallel(delayed(get_large_object)(i) for i in range(10))
        next(result)
        next(result)
        del result


@with_numpy
@parametrize("backend", RETURN_GENERATOR_BACKENDS)
@parametrize("return_as", ["generator", "generator_unordered"])
@parametrize("n_jobs", [1, 2, -2, -1])
def test_deadlock_with_generator(backend, return_as, n_jobs):
    _test_deadlock_with_generator(backend, return_as, n_jobs)


@parametrize("backend", RETURN_GENERATOR_BACKENDS)
@parametrize("return_as", ["generator", "generator_unordered"])
@parametrize("n_jobs", [1, 2, -2, -1])
def test_multiple_generator_call(backend, return_as, n_jobs):
    # Non-regression test that ensures the dispatch of the tasks starts
    # immediately when Parallel.__call__ is called. This test relies on the
    # assumption that only one generator can be submitted at a time.
    with raises(RuntimeError, match="This Parallel instance is already running"):
        parallel = Parallel(n_jobs, backend=backend, return_as=return_as)
        g = parallel(delayed(sleep)(1) for _ in range(10))  # noqa: F841
        t_start = time.time()
        gen2 = parallel(delayed(id)(i) for i in range(100))  # noqa: F841

    # Make sure that the error is raised quickly
    assert time.time() - t_start < 2, (
        "The error should be raised immediately when submitting a new task "
        "but it took more than 2s."
    )

    del g


@parametrize("backend", RETURN_GENERATOR_BACKENDS)
@parametrize("return_as", ["generator", "generator_unordered"])
@parametrize("n_jobs", [1, 2, -2, -1])
def test_multiple_generator_call_managed(backend, return_as, n_jobs):
    # Non-regression test that ensures the dispatch of the tasks starts
    # immediately when Parallel.__call__ is called. This test relies on the
    # assumption that only one generator can be submitted at a time.
    with Parallel(n_jobs, backend=backend, return_as=return_as) as parallel:
        g = parallel(delayed(sleep)(10) for _ in range(10))  # noqa: F841
        t_start = time.time()
        with raises(RuntimeError, match="This Parallel instance is already running"):
            g2 = parallel(delayed(id)(i) for i in range(100))  # noqa: F841

        # Make sure that the error is raised quickly
        assert time.time() - t_start < 2, (
            "The error should be raised immediately when submitting a new task"
            " but it took more than 2s."
        )

    del g


@parametrize("backend", RETURN_GENERATOR_BACKENDS)
@parametrize("return_as_1", ["generator", "generator_unordered"])
@parametrize("return_as_2", ["generator", "generator_unordered"])
@parametrize("n_jobs", [1, 2, -2, -1])
def test_multiple_generator_call_separated(backend, return_as_1, return_as_2, n_jobs):
    # Check that for separated Parallel, both tasks are correctly returned.
    g = Parallel(n_jobs, backend=backend, return_as=return_as_1)(
        delayed(sqrt)(i**2) for i in range(10)
    )
    g2 = Parallel(n_jobs, backend=backend, return_as=return_as_2)(
        delayed(sqrt)(i**2) for i in range(10, 20)
    )

    if return_as_1 == "generator_unordered":
        g = sorted(g)

    if return_as_2 == "generator_unordered":
        g2 = sorted(g2)

    assert all(res == i for res, i in zip(g, range(10)))
    assert all(res == i for res, i in zip(g2, range(10, 20)))


@parametrize(
    "backend, error",
    [
        ("loky", True),
        ("threading", False),
        ("sequential", False),
    ],
)
@parametrize("return_as_1", ["generator", "generator_unordered"])
@parametrize("return_as_2", ["generator", "generator_unordered"])
def test_multiple_generator_call_separated_gc(backend, return_as_1, return_as_2, error):
    if (backend == "loky") and (mp is None):
        pytest.skip("Requires multiprocessing")

    # Check that in loky, only one call can be run at a time with
    # a single executor.
    parallel = Parallel(2, backend=backend, return_as=return_as_1)
    g = parallel(delayed(sleep)(10) for i in range(10))
    g_wr = weakref.finalize(g, lambda: print("Generator collected"))
    ctx = (
        raises(RuntimeError, match="The executor underlying Parallel")
        if error
        else nullcontext()
    )
    with ctx:
        # For loky, this call will raise an error as the gc of the previous
        # generator will shutdown the shared executor.
        # For the other backends, as the worker pools are not shared between
        # the two calls, this should proceed correctly.
        t_start = time.time()
        g = Parallel(2, backend=backend, return_as=return_as_2)(
            delayed(sqrt)(i**2) for i in range(10, 20)
        )

        if return_as_2 == "generator_unordered":
            g = sorted(g)

        assert all(res == i for res, i in zip(g, range(10, 20)))

    assert time.time() - t_start < 5

    # Make sure that the computation are stopped for the gc'ed generator
    retry = 0
    while g_wr.alive and retry < 3:
        retry += 1
        time.sleep(0.5)
    assert time.time() - t_start < 5

    if parallel._effective_n_jobs() != 1:
        # check that the first parallel object is aborting (the final _aborted
        # state might be delayed).
        assert parallel._aborting


@with_numpy
@with_multiprocessing
@parametrize("backend", PROCESS_BACKENDS)
def test_memmapping_leaks(backend, tmpdir):
    # Non-regression test for memmapping backends. Ensure that the data
    # does not stay too long in memory
    tmpdir = tmpdir.strpath

    # Use max_nbytes=1 to force the use of memory-mapping even for small
    # arrays
    with Parallel(n_jobs=2, max_nbytes=1, backend=backend, temp_folder=tmpdir) as p:
        p(delayed(check_memmap)(a) for a in [np.random.random(10)] * 2)

        # The memmap folder should not be clean in the context scope
        assert len(os.listdir(tmpdir)) > 0

    # Make sure that the shared memory is cleaned at the end when we exit
    # the context
    for _ in range(100):
        if not os.listdir(tmpdir):
            break
        sleep(0.1)
    else:
        raise AssertionError("temporary directory of Parallel was not removed")

    # Make sure that the shared memory is cleaned at the end of a call
    p = Parallel(n_jobs=2, max_nbytes=1, backend=backend)
    p(delayed(check_memmap)(a) for a in [np.random.random(10)] * 2)
    p(delayed(_cleanup_worker)() for _ in range(2))

    for _ in range(100):
        if not os.listdir(tmpdir):
            break
        sleep(0.1)
    else:
        raise AssertionError("temporary directory of Parallel was not removed")


@parametrize(
    "backend", ([None, "threading"] if mp is None else [None, "loky", "threading"])
)
def test_lambda_expression(backend):
    # cloudpickle is used to pickle delayed callables
    results = Parallel(n_jobs=2, backend=backend)(
        delayed(lambda x: x**2)(i) for i in range(10)
    )
    assert results == [i**2 for i in range(10)]


@with_multiprocessing
@parametrize("backend", PROCESS_BACKENDS)
def test_backend_batch_statistics_reset(backend):
    """Test that a parallel backend correctly resets its batch statistics."""
    n_jobs = 2
    n_inputs = 500
    task_time = 2.0 / n_inputs

    p = Parallel(verbose=10, n_jobs=n_jobs, backend=backend)
    p(delayed(time.sleep)(task_time) for i in range(n_inputs))
    assert p._backend._effective_batch_size == p._backend._DEFAULT_EFFECTIVE_BATCH_SIZE
    assert (
        p._backend._smoothed_batch_duration
        == p._backend._DEFAULT_SMOOTHED_BATCH_DURATION
    )

    p(delayed(time.sleep)(task_time) for i in range(n_inputs))
    assert p._backend._effective_batch_size == p._backend._DEFAULT_EFFECTIVE_BATCH_SIZE
    assert (
        p._backend._smoothed_batch_duration
        == p._backend._DEFAULT_SMOOTHED_BATCH_DURATION
    )


@with_multiprocessing
@parametrize("context", [parallel_config, parallel_backend])
def test_backend_hinting_and_constraints(context):
    for n_jobs in [1, 2, -1]:
        assert type(Parallel(n_jobs=n_jobs)._backend) is get_default_backend_instance()

        p = Parallel(n_jobs=n_jobs, prefer="threads")
        assert type(p._backend) is ThreadingBackend

        p = Parallel(n_jobs=n_jobs, prefer="processes")
        assert type(p._backend) is LokyBackend

        p = Parallel(n_jobs=n_jobs, require="sharedmem")
        assert type(p._backend) is ThreadingBackend

    # Explicit backend selection can override backend hinting although it
    # is useless to pass a hint when selecting a backend.
    p = Parallel(n_jobs=2, backend="loky", prefer="threads")
    assert type(p._backend) is LokyBackend

    with context("loky", n_jobs=2):
        # Explicit backend selection by the user with the context manager
        # should be respected when combined with backend hints only.
        p = Parallel(prefer="threads")
        assert type(p._backend) is LokyBackend
        assert p.n_jobs == 2

    with context("loky", n_jobs=2):
        # Locally hard-coded n_jobs value is respected.
        p = Parallel(n_jobs=3, prefer="threads")
        assert type(p._backend) is LokyBackend
        assert p.n_jobs == 3

    with context("loky", n_jobs=2):
        # Explicit backend selection by the user with the context manager
        # should be ignored when the Parallel call has hard constraints.
        # In this case, the default backend that supports shared mem is
        # used an the default number of processes is used.
        p = Parallel(require="sharedmem")
        assert type(p._backend) is ThreadingBackend
        assert p.n_jobs == 1

    with context("loky", n_jobs=2):
        p = Parallel(n_jobs=3, require="sharedmem")
        assert type(p._backend) is ThreadingBackend
        assert p.n_jobs == 3


@parametrize("context", [parallel_config, parallel_backend])
def test_backend_hinting_and_constraints_with_custom_backends(capsys, context):
    # Custom backends can declare that they use threads and have shared memory
    # semantics:
    class MyCustomThreadingBackend(ParallelBackendBase):
        supports_sharedmem = True
        use_threads = True

        def apply_async(self):
            pass

        def effective_n_jobs(self, n_jobs):
            return n_jobs

    with context(MyCustomThreadingBackend()):
        p = Parallel(n_jobs=2, prefer="processes")  # ignored
        assert type(p._backend) is MyCustomThreadingBackend

        p = Parallel(n_jobs=2, require="sharedmem")
        assert type(p._backend) is MyCustomThreadingBackend

    class MyCustomProcessingBackend(ParallelBackendBase):
        supports_sharedmem = False
        use_threads = False

        def apply_async(self):
            pass

        def effective_n_jobs(self, n_jobs):
            return n_jobs

    with context(MyCustomProcessingBackend()):
        p = Parallel(n_jobs=2, prefer="processes")
        assert type(p._backend) is MyCustomProcessingBackend

        out, err = capsys.readouterr()
        assert out == ""
        assert err == ""

        p = Parallel(n_jobs=2, require="sharedmem", verbose=10)
        assert type(p._backend) is ThreadingBackend

        out, err = capsys.readouterr()
        expected = (
            "Using ThreadingBackend as joblib backend "
            "instead of MyCustomProcessingBackend as the latter "
            "does not provide shared memory semantics."
        )
        assert out.strip() == expected
        assert err == ""

    with raises(ValueError):
        Parallel(backend=MyCustomProcessingBackend(), require="sharedmem")


def test_invalid_backend_hinting_and_constraints():
    with raises(ValueError):
        Parallel(prefer="invalid")

    with raises(ValueError):
        Parallel(require="invalid")

    with raises(ValueError):
        # It is inconsistent to prefer process-based parallelism while
        # requiring shared memory semantics.
        Parallel(prefer="processes", require="sharedmem")

    if mp is not None:
        # It is inconsistent to ask explicitly for a process-based
        # parallelism while requiring shared memory semantics.
        with raises(ValueError):
            Parallel(backend="loky", require="sharedmem")
        with raises(ValueError):
            Parallel(backend="multiprocessing", require="sharedmem")


def _recursive_backend_info(limit=3, **kwargs):
    """Perform nested parallel calls and introspect the backend on the way"""

    with Parallel(n_jobs=2) as p:
        this_level = [(type(p._backend).__name__, p._backend.nesting_level)]
        if limit == 0:
            return this_level
        results = p(
            delayed(_recursive_backend_info)(limit=limit - 1, **kwargs)
            for i in range(1)
        )
        return this_level + results[0]


@with_multiprocessing
@parametrize("backend", ["loky", "threading"])
@parametrize("context", [parallel_config, parallel_backend])
def test_nested_parallelism_limit(context, backend):
    with context(backend, n_jobs=2):
        backend_types_and_levels = _recursive_backend_info()

    if cpu_count() == 1:
        second_level_backend_type = "SequentialBackend"
        max_level = 1
    else:
        second_level_backend_type = "ThreadingBackend"
        max_level = 2

    top_level_backend_type = backend.title() + "Backend"
    expected_types_and_levels = [
        (top_level_backend_type, 0),
        (second_level_backend_type, 1),
        ("SequentialBackend", max_level),
        ("SequentialBackend", max_level),
    ]
    assert backend_types_and_levels == expected_types_and_levels


def _recursive_parallel(nesting_limit=None):
    """A horrible function that does recursive parallel calls"""
    return Parallel()(delayed(_recursive_parallel)() for i in range(2))


@pytest.mark.no_cover
@parametrize("context", [parallel_config, parallel_backend])
@parametrize("backend", (["threading"] if mp is None else ["loky", "threading"]))
def test_thread_bomb_mitigation(context, backend):
    # Test that recursive parallelism raises a recursion rather than
    # saturating the operating system resources by creating a unbounded number
    # of threads.
    with context(backend, n_jobs=2):
        with raises(BaseException) as excinfo:
            _recursive_parallel()
    exc = excinfo.value
    if backend == "loky":
        # Local import because loky may not be importable for lack of
        # multiprocessing
        from joblib.externals.loky.process_executor import TerminatedWorkerError  # noqa

        if isinstance(exc, (TerminatedWorkerError, PicklingError)):
            # The recursion exception can itself cause an error when
            # pickling it to be send back to the parent process. In this
            # case the worker crashes but the original traceback is still
            # printed on stderr. This could be improved but does not seem
            # simple to do and this is not critical for users (as long
            # as there is no process or thread bomb happening).
            pytest.xfail("Loky worker crash when serializing RecursionError")

    assert isinstance(exc, RecursionError)


def _run_parallel_sum():
    env_vars = {}
    for var in [
        "OMP_NUM_THREADS",
        "OPENBLAS_NUM_THREADS",
        "MKL_NUM_THREADS",
        "VECLIB_MAXIMUM_THREADS",
        "NUMEXPR_NUM_THREADS",
        "NUMBA_NUM_THREADS",
        "ENABLE_IPC",
    ]:
        env_vars[var] = os.environ.get(var)
    return env_vars, parallel_sum(100)


@parametrize("backend", ([None, "loky"] if mp is not None else [None]))
@skipif(parallel_sum is None, reason="Need OpenMP helper compiled")
def test_parallel_thread_limit(backend):
    results = Parallel(n_jobs=2, backend=backend)(
        delayed(_run_parallel_sum)() for _ in range(2)
    )
    expected_num_threads = max(cpu_count() // 2, 1)
    for worker_env_vars, omp_num_threads in results:
        assert omp_num_threads == expected_num_threads
        for name, value in worker_env_vars.items():
            if name.endswith("_THREADS"):
                assert value == str(expected_num_threads)
            else:
                assert name == "ENABLE_IPC"
                assert value == "1"


@parametrize("context", [parallel_config, parallel_backend])
@skipif(distributed is not None, reason="This test requires dask")
def test_dask_backend_when_dask_not_installed(context):
    with raises(ValueError, match="Please install dask"):
        context("dask")


@parametrize("context", [parallel_config, parallel_backend])
def test_zero_worker_backend(context):
    # joblib.Parallel should reject with an explicit error message parallel
    # backends that have no worker.
    class ZeroWorkerBackend(ThreadingBackend):
        def configure(self, *args, **kwargs):
            return 0

        def apply_async(self, func, callback=None):  # pragma: no cover
            raise TimeoutError("No worker available")

        def effective_n_jobs(self, n_jobs):  # pragma: no cover
            return 0

    expected_msg = "ZeroWorkerBackend has no active worker"
    with context(ZeroWorkerBackend()):
        with pytest.raises(RuntimeError, match=expected_msg):
            Parallel(n_jobs=2)(delayed(id)(i) for i in range(2))


def test_globals_update_at_each_parallel_call():
    # This is a non-regression test related to joblib issues #836 and #833.
    # Cloudpickle versions between 0.5.4 and 0.7 introduced a bug where global
    # variables changes in a parent process between two calls to
    # joblib.Parallel would not be propagated into the workers.
    global MY_GLOBAL_VARIABLE
    MY_GLOBAL_VARIABLE = "original value"

    def check_globals():
        global MY_GLOBAL_VARIABLE
        return MY_GLOBAL_VARIABLE

    assert check_globals() == "original value"

    workers_global_variable = Parallel(n_jobs=2)(
        delayed(check_globals)() for i in range(2)
    )
    assert set(workers_global_variable) == {"original value"}

    # Change the value of MY_GLOBAL_VARIABLE, and make sure this change gets
    # propagated into the workers environment
    MY_GLOBAL_VARIABLE = "changed value"
    assert check_globals() == "changed value"

    workers_global_variable = Parallel(n_jobs=2)(
        delayed(check_globals)() for i in range(2)
    )
    assert set(workers_global_variable) == {"changed value"}


##############################################################################
# Test environment variable in child env, in particular for limiting
# the maximal number of threads in C-library threadpools.
#


def _check_numpy_threadpool_limits():
    import numpy as np

    # Let's call BLAS on a Matrix Matrix multiplication with dimensions large
    # enough to ensure that the threadpool managed by the underlying BLAS
    # implementation is actually used so as to force its initialization.
    a = np.random.randn(100, 100)
    np.dot(a, a)
    from threadpoolctl import threadpool_info

    return threadpool_info()


def _parent_max_num_threads_for(child_module, parent_info):
    for parent_module in parent_info:
        if parent_module["filepath"] == child_module["filepath"]:
            return parent_module["num_threads"]
    raise ValueError(
        "An unexpected module was loaded in child:\n{}".format(child_module)
    )


def check_child_num_threads(workers_info, parent_info, num_threads):
    # Check that the number of threads reported in workers_info is consistent
    # with the expectation. We need to be careful to handle the cases where
    # the requested number of threads is below max_num_thread for the library.
    for child_threadpool_info in workers_info:
        for child_module in child_threadpool_info:
            parent_max_num_threads = _parent_max_num_threads_for(
                child_module, parent_info
            )
            expected = {min(num_threads, parent_max_num_threads), num_threads}
            assert child_module["num_threads"] in expected


@with_numpy
@with_multiprocessing
@parametrize("n_jobs", [2, 4, -2, -1])
def test_threadpool_limitation_in_child_loky(n_jobs):
    # Check that the protection against oversubscription in workers is working
    # using threadpoolctl functionalities.

    # Skip this test if numpy is not linked to a BLAS library
    parent_info = _check_numpy_threadpool_limits()
    if len(parent_info) == 0:
        pytest.skip(reason="Need a version of numpy linked to BLAS")

    workers_threadpool_infos = Parallel(backend="loky", n_jobs=n_jobs)(
        delayed(_check_numpy_threadpool_limits)() for i in range(2)
    )

    n_jobs = effective_n_jobs(n_jobs)
    if n_jobs == 1:
        expected_child_num_threads = parent_info[0]["num_threads"]
    else:
        expected_child_num_threads = max(cpu_count() // n_jobs, 1)

    check_child_num_threads(
        workers_threadpool_infos, parent_info, expected_child_num_threads
    )


@with_numpy
@with_multiprocessing
@parametrize("inner_max_num_threads", [1, 2, 4, None])
@parametrize("n_jobs", [2, -1])
@parametrize("context", [parallel_config, parallel_backend])
def test_threadpool_limitation_in_child_context(context, n_jobs, inner_max_num_threads):
    # Check that the protection against oversubscription in workers is working
    # using threadpoolctl functionalities.

    # Skip this test if numpy is not linked to a BLAS library
    parent_info = _check_numpy_threadpool_limits()
    if len(parent_info) == 0:
        pytest.skip(reason="Need a version of numpy linked to BLAS")

    with context("loky", inner_max_num_threads=inner_max_num_threads):
        workers_threadpool_infos = Parallel(n_jobs=n_jobs)(
            delayed(_check_numpy_threadpool_limits)() for i in range(2)
        )

    n_jobs = effective_n_jobs(n_jobs)
    if inner_max_num_threads is None:
        expected_child_num_threads = max(cpu_count() // n_jobs, 1)
    else:
        expected_child_num_threads = inner_max_num_threads

    check_child_num_threads(
        workers_threadpool_infos, parent_info, expected_child_num_threads
    )


@with_multiprocessing
@parametrize("n_jobs", [2, -1])
@parametrize("var_name", ["OPENBLAS_NUM_THREADS", "MKL_NUM_THREADS", "OMP_NUM_THREADS"])
@parametrize("context", [parallel_config, parallel_backend])
def test_threadpool_limitation_in_child_override(context, n_jobs, var_name):
    # Check that environment variables set by the user on the main process
    # always have the priority.

    # Clean up the existing executor because we change the environment of the
    # parent at runtime and it is not detected in loky intentionally.
    get_reusable_executor(reuse=True).shutdown()

    def _get_env(var_name):
        return os.environ.get(var_name)

    original_var_value = os.environ.get(var_name)
    try:
        os.environ[var_name] = "4"
        # Skip this test if numpy is not linked to a BLAS library
        results = Parallel(n_jobs=n_jobs)(delayed(_get_env)(var_name) for i in range(2))
        assert results == ["4", "4"]

        with context("loky", inner_max_num_threads=1):
            results = Parallel(n_jobs=n_jobs)(
                delayed(_get_env)(var_name) for i in range(2)
            )
        assert results == ["1", "1"]

    finally:
        if original_var_value is None:
            del os.environ[var_name]
        else:
            os.environ[var_name] = original_var_value


@with_multiprocessing
@parametrize("n_jobs", [2, 4, -1])
def test_loky_reuse_workers(n_jobs):
    # Non-regression test for issue #967 where the workers are not reused when
    # calling multiple Parallel loops.

    def parallel_call(n_jobs):
        x = range(10)
        Parallel(n_jobs=n_jobs)(delayed(sum)(x) for i in range(10))

    # Run a parallel loop and get the workers used for computations
    parallel_call(n_jobs)
    first_executor = get_reusable_executor(reuse=True)

    # Ensure that the workers are reused for the next calls, as the executor is
    # not restarted.
    for _ in range(10):
        parallel_call(n_jobs)
        executor = get_reusable_executor(reuse=True)
        assert executor == first_executor<|MERGE_RESOLUTION|>--- conflicted
+++ resolved
@@ -1091,13 +1091,7 @@
 @with_multiprocessing
 @parametrize("backend", PROCESS_BACKENDS)
 def test_no_blas_crash_or_freeze_with_subprocesses(backend):
-<<<<<<< HEAD
-    if backend == 'multiprocessing':
-=======
     if backend == "multiprocessing":
-        if IS_PYPY:
-            pytest.skip(reason="np.dot is not picklable on PyPy")
->>>>>>> 6066109b
         # Use the spawn backend that is both robust and available on all
         # platforms
         backend = mp.get_context("spawn")
@@ -1325,12 +1319,7 @@
 
 def _cleanup_worker():
     """Helper function to force gc in each worker."""
-<<<<<<< HEAD
-    time.sleep(.1)
-=======
-    force_gc_pypy()
     time.sleep(0.1)
->>>>>>> 6066109b
 
 
 def check_memmap(a):
