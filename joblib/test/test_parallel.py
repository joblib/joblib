--- conflicted
+++ resolved
@@ -13,18 +13,9 @@
 import threading
 import time
 import warnings
-<<<<<<< HEAD
-import threading
-from traceback import format_exception
+import weakref
+from contextlib import nullcontext, AbstractContextManager
 from math import sqrt
-from time import sleep
-from pickle import PicklingError
-from contextlib import nullcontext, contextmanager, AbstractContextManager
-=======
-import weakref
-from contextlib import nullcontext
-from math import sqrt
->>>>>>> 2a28aa52
 from multiprocessing import TimeoutError
 from pickle import PicklingError
 from time import sleep
@@ -33,14 +24,8 @@
 import pytest
 
 import joblib
-<<<<<<< HEAD
-from joblib import parallel
-from joblib import dump, load
 from joblib import config_context, get_config, set_config
-
-=======
 from joblib import dump, load, parallel
->>>>>>> 2a28aa52
 from joblib._multiprocessing_helpers import mp
 from joblib.test.common import (
     IS_GIL_DISABLED,
@@ -71,24 +56,6 @@
 except ImportError:
     distributed = None
 
-<<<<<<< HEAD
-from joblib._parallel_backends import SequentialBackend
-from joblib._parallel_backends import ThreadingBackend
-from joblib._parallel_backends import MultiprocessingBackend
-from joblib._parallel_backends import ParallelBackendBase
-from joblib._parallel_backends import LokyBackend
-
-from joblib.parallel import Parallel, delayed
-from joblib.parallel import parallel_config
-from joblib.parallel import parallel_backend
-from joblib.parallel import register_parallel_backend
-from joblib.parallel import effective_n_jobs, cpu_count
-from joblib.parallel import register_call_context, unregister_call_context
-from joblib.parallel import _CALL_CONTEXT
-
-from joblib.parallel import mp, BACKENDS
-
-=======
 from joblib._parallel_backends import (
     LokyBackend,
     MultiprocessingBackend,
@@ -107,7 +74,6 @@
     parallel_config,
     register_parallel_backend,
 )
->>>>>>> 2a28aa52
 
 RETURN_GENERATOR_BACKENDS = BACKENDS.copy()
 RETURN_GENERATOR_BACKENDS.pop("multiprocessing", None)
