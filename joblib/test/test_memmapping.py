--- conflicted
+++ resolved
@@ -463,18 +463,8 @@
         p.wait()
         out, err = p.communicate()
         assert p.returncode == 0, err
-<<<<<<< HEAD
-        assert out == b''
-        assert b'resource_tracker' not in err
-=======
         assert out == b""
-        if sys.version_info[:3] not in [(3, 8, 0), (3, 8, 1)]:
-            # In early versions of Python 3.8, a reference leak
-            # https://github.com/cloudpipe/cloudpickle/issues/327, holds
-            # references to pickled objects, generating race condition during
-            # cleanup finalizers of joblib and noisy resource_tracker outputs.
-            assert b"resource_tracker" not in err
->>>>>>> 91b34a9b
+        assert b"resource_tracker" not in err
 
 
 @with_numpy
@@ -657,18 +647,8 @@
     p.wait()
     out, err = p.communicate()
     assert p.returncode == 0, err.decode()
-<<<<<<< HEAD
-    assert out == b'', out.decode()
-    assert b'resource_tracker' not in err
-=======
     assert out == b"", out.decode()
-    if sys.version_info[:3] not in [(3, 8, 0), (3, 8, 1)]:
-        # In early versions of Python 3.8, a reference leak
-        # https://github.com/cloudpipe/cloudpickle/issues/327, holds
-        # references to pickled objects, generating race condition during
-        # cleanup finalizers of joblib and noisy resource_tracker outputs.
-        assert b"resource_tracker" not in err
->>>>>>> 91b34a9b
+    assert b"resource_tracker" not in err
 
 
 @with_numpy
