--- conflicted
+++ resolved
@@ -1,12 +1,9 @@
 import faulthandler
 
-<<<<<<< HEAD
-=======
 import pytest
 
 from joblib.parallel import mp
 from joblib.test.common import np
->>>>>>> f7775ad3
 from joblib.testing import fixture
 
 
