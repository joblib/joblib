version: 2

# Set the version of Python and OS
build:
  os: ubuntu-22.04
  tools:
    python: "3.11"

python:
  # make sure joblib is installed in the virtualenv (it is imported in
  # conf.py)
  install:
    - requirements: .readthedocs-requirements.txt
    - method: pip
      path: .

sphinx:
<<<<<<< HEAD
  fail_on_warning: true
=======
  fail_on_warning: true
  configuration: doc/conf.py
>>>>>>> 2a54a130
<|MERGE_RESOLUTION|>--- conflicted
+++ resolved
@@ -15,9 +15,5 @@
       path: .
 
 sphinx:
-<<<<<<< HEAD
   fail_on_warning: true
-=======
-  fail_on_warning: true
-  configuration: doc/conf.py
->>>>>>> 2a54a130
+  configuration: doc/conf.py