#!/bin/bash
# This script is meant to be called by the "install" step defined in
# .travis.yml. See http://docs.travis-ci.com/ for more details.
# The behavior of the script is controlled by environment variabled defined
# in the .travis.yml in the top level folder of the project.
#
# This script is adapted from a similar script from the scikit-learn repository.
#
# License: 3-clause BSD

set -e

print_conda_requirements() {
    # Echo a conda requirement string for example
    # "pip python=2.7.3 scikit-learn=*". It has a hardcoded
    # list of possible packages to install and looks at _VERSION
    # environment variables to know whether to install a given package and
    # if yes which version to install. For example:
    #   - for numpy, NUMPY_VERSION is used
    #   - for scikit-learn, SCIKIT_LEARN_VERSION is used
    TO_INSTALL_ALWAYS="pip"
    REQUIREMENTS="$TO_INSTALL_ALWAYS"
    TO_INSTALL_MAYBE="python numpy flake8"
    for PACKAGE in $TO_INSTALL_MAYBE; do
        # Capitalize package name and add _VERSION
        PACKAGE_VERSION_VARNAME="${PACKAGE^^}_VERSION"
        # replace - by _, needed for scikit-learn for example
        PACKAGE_VERSION_VARNAME="${PACKAGE_VERSION_VARNAME//-/_}"
        # dereference $PACKAGE_VERSION_VARNAME to figure out the
        # version to install
        PACKAGE_VERSION="${!PACKAGE_VERSION_VARNAME}"
        if [ -n "$PACKAGE_VERSION" ]; then
            REQUIREMENTS="$REQUIREMENTS $PACKAGE=$PACKAGE_VERSION"
        fi
    done
    echo $REQUIREMENTS
}

create_new_conda_env() {
    # Deactivate the travis-provided virtual environment and setup a
    # conda-based environment instead
    deactivate

    # Use the miniconda installer for faster download / install of conda
    # itself
    wget http://repo.continuum.io/miniconda/Miniconda-latest-Linux-x86_64.sh \
         -O miniconda.sh
    chmod +x miniconda.sh && ./miniconda.sh -b
    export PATH=/home/travis/miniconda2/bin:$PATH
    conda update --yes conda

    # Configure the conda environment and put it in the path using the
    # provided versions
    REQUIREMENTS=$(print_conda_requirements)
    echo "conda requirements string: $REQUIREMENTS"
    conda create -n testenv --yes $REQUIREMENTS
    source activate testenv

    if [[ "$INSTALL_MKL" == "true" ]]; then
        # Make sure that MKL is used
        conda install --yes mkl
    else
        # Make sure that MKL is not used
        conda remove --yes --features mkl || echo "MKL not installed"
    fi

    # Install pytest with pip to make sure we have pytest >= 3 because
    # conda has some outdated dependencies for Python 3.3. This can be
    # removed and pytest can be install through conda when we drop
    # support for Python 3.3
    pip install pytest
}

create_new_conda_env

if [ -n "$NUMPY_VERSION" ]; then
    # We want to ensure no memory copies are performed only when numpy is
    # installed. This also ensures that we don't keep a strong dependency on
    # memory_profiler.
    pip install memory_profiler
fi

if [[ "$COVERAGE" == "true" ]]; then
    pip install pytest-cov codecov
fi

<<<<<<< HEAD
# Install py.test timeout to fasten failure in deadlocking tests
pip install pytest-timeout

# Temporary debug of loky backend
pip install https://github.com/tomMoral/loky/archive/master.zip
=======
if [[ "$BUILD_DOC" == "true" ]]; then
    conda install sphinx --yes
    python setup.py build_sphinx
fi
>>>>>>> b9913999

python setup.py install<|MERGE_RESOLUTION|>--- conflicted
+++ resolved
@@ -84,17 +84,14 @@
     pip install pytest-cov codecov
 fi
 
-<<<<<<< HEAD
+if [[ "$BUILD_DOC" == "true" ]]; then
+    conda install sphinx --yes
+    python setup.py build_sphinx
+fi
 # Install py.test timeout to fasten failure in deadlocking tests
 pip install pytest-timeout
 
 # Temporary debug of loky backend
 pip install https://github.com/tomMoral/loky/archive/master.zip
-=======
-if [[ "$BUILD_DOC" == "true" ]]; then
-    conda install sphinx --yes
-    python setup.py build_sphinx
-fi
->>>>>>> b9913999
 
 python setup.py install