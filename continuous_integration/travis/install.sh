--- conflicted
+++ resolved
@@ -91,15 +91,10 @@
 fi
 
 if [[ "$COVERAGE" == "true" ]]; then
-<<<<<<< HEAD
-    # Pin the version of coverage < 0.5
     # TODO: unpin when https://github.com/nedbat/coveragepy/issues/883 is fixed
-    PIP_INSTALL_PACKAGES="$PIP_INSTALL_PACKAGES pytest-cov codecov coverage==4.5.4"
-=======
     # Weird issues with recent version of coverage: unpin when not causing
     # pytest to raise INTERNALERROR exceptions.
     PIP_INSTALL_PACKAGES="$PIP_INSTALL_PACKAGES coverage==4.5.4 pytest-cov codecov"
->>>>>>> 8c52394f
 fi
 
 if [[ "2.7 3.4 pypy3" != *"$PYTHON_VERSION"* ]]; then
