--- conflicted
+++ resolved
@@ -19,11 +19,7 @@
 }
 
 create_new_pypy3_env() {
-<<<<<<< HEAD
     PYPY_FOLDER="$PYTHON_VERSION-v$PYPY_VERSION-linux64"
-=======
-    PYPY_FOLDER="pypy3.10-v7.3.13-linux64"
->>>>>>> 05caf077
     wget https://downloads.python.org/pypy/$PYPY_FOLDER.tar.bz2
     tar xvf $PYPY_FOLDER.tar.bz2
     $PYPY_FOLDER/bin/pypy3 -m venv pypy3
